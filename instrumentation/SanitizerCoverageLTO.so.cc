--- conflicted
+++ resolved
@@ -241,14 +241,10 @@
   uint32_t                         inst = 0;
   uint32_t                         afl_global_id = 2;
   uint64_t                         map_addr = 0;
-<<<<<<< HEAD
   const char *                     skip_nozero = NULL;
   const char *                     use_threadsafe_counters = nullptr;
-=======
   uint32_t                         do_loop = 1, do_func = 1;
-  char *                           skip_nozero = NULL;
   char *                           no_interesting = NULL;
->>>>>>> e89e8cfc
   std::vector<BasicBlock *>        BlockList;
   DenseMap<Value *, std::string *> valueMap;
   std::vector<std::string>         dictionary;
@@ -465,13 +461,10 @@
     be_quiet = 1;
 
   skip_nozero = getenv("AFL_LLVM_SKIP_NEVERZERO");
-<<<<<<< HEAD
   use_threadsafe_counters = getenv("AFL_LLVM_THREADSAFE_INST");
-=======
   no_interesting = getenv("AFL_NO_INTERESTING");
   if (getenv("LOOP_ONLY")) do_func = 0;
   if (getenv("FUNC_ONLY")) do_loop = 0;
->>>>>>> e89e8cfc
 
   if ((ptr = getenv("AFL_LLVM_LTO_STARTID")) != NULL)
     if ((afl_global_id = atoi(ptr)) < 0)
