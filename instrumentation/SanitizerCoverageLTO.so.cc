/* SanitizeCoverage.cpp ported to afl++ LTO :-) */

#define AFL_LLVM_PASS

#include <stdio.h>
#include <stdlib.h>
#include <unistd.h>
#include <string.h>
#include <sys/time.h>

#include <list>
#include <string>
#include <fstream>
#include <set>
#include <iostream>

#include "llvm/Transforms/Instrumentation/SanitizerCoverage.h"
#include "llvm/ADT/ArrayRef.h"
#include "llvm/ADT/SmallVector.h"
#include "llvm/Analysis/EHPersonalities.h"
#include "llvm/Analysis/PostDominators.h"
#include "llvm/Analysis/ValueTracking.h"
#include "llvm/Analysis/LoopInfo.h"
#include "llvm/Analysis/LoopPass.h"
#include "llvm/IR/BasicBlock.h"
#include "llvm/IR/CFG.h"
#include "llvm/IR/Constant.h"
#include "llvm/IR/DataLayout.h"
#include "llvm/IR/DebugInfo.h"
#include "llvm/IR/Dominators.h"
#include "llvm/IR/Function.h"
#include "llvm/IR/GlobalVariable.h"
#include "llvm/IR/IRBuilder.h"
#include "llvm/IR/InlineAsm.h"
#include "llvm/IR/Instructions.h"
#include "llvm/IR/IntrinsicInst.h"
#include "llvm/IR/Intrinsics.h"
#include "llvm/IR/LegacyPassManager.h"
#include "llvm/IR/LLVMContext.h"
#include "llvm/IR/MDBuilder.h"
#include "llvm/IR/Mangler.h"
#include "llvm/IR/Module.h"
#include "llvm/IR/Type.h"
#include "llvm/InitializePasses.h"
#include "llvm/Pass.h"
#include "llvm/Support/CommandLine.h"
#include "llvm/Support/Debug.h"
#include "llvm/Support/SpecialCaseList.h"
#include "llvm/Support/VirtualFileSystem.h"
#include "llvm/Support/raw_ostream.h"
#include "llvm/Transforms/Instrumentation.h"
#include "llvm/Transforms/IPO/PassManagerBuilder.h"
#include "llvm/Transforms/Utils/BasicBlockUtils.h"
#include "llvm/Transforms/Utils/BasicBlockUtils.h"
#include "llvm/Transforms/Utils/ModuleUtils.h"

#include "config.h"
#include "debug.h"
#include "afl-llvm-common.h"

using namespace llvm;

#define DEBUG_TYPE "sancov"

const char SanCovTracePCIndirName[] = "__sanitizer_cov_trace_pc_indir";
const char SanCovTracePCName[] = "__sanitizer_cov_trace_pc";
// const char SanCovTracePCGuardName =
//    "__sanitizer_cov_trace_pc_guard";
const char SanCovGuardsSectionName[] = "sancov_guards";
const char SanCovCountersSectionName[] = "sancov_cntrs";
const char SanCovBoolFlagSectionName[] = "sancov_bools";
const char SanCovPCsSectionName[] = "sancov_pcs";

static cl::opt<int> ClCoverageLevel(
    "lto-coverage-level",
    cl::desc("Sanitizer Coverage. 0: none, 1: entry block, 2: all blocks, "
             "3: all blocks and critical edges"),
    cl::Hidden, cl::init(3));

static cl::opt<bool> ClTracePC("lto-coverage-trace-pc",
                               cl::desc("Experimental pc tracing"), cl::Hidden,
                               cl::init(false));

static cl::opt<bool> ClTracePCGuard("lto-coverage-trace-pc-guard",
                                    cl::desc("pc tracing with a guard"),
                                    cl::Hidden, cl::init(false));

// If true, we create a global variable that contains PCs of all instrumented
// BBs, put this global into a named section, and pass this section's bounds
// to __sanitizer_cov_pcs_init.
// This way the coverage instrumentation does not need to acquire the PCs
// at run-time. Works with trace-pc-guard, inline-8bit-counters, and
// inline-bool-flag.
static cl::opt<bool> ClCreatePCTable("lto-coverage-pc-table",
                                     cl::desc("create a static PC table"),
                                     cl::Hidden, cl::init(false));

static cl::opt<bool> ClInline8bitCounters(
    "lto-coverage-inline-8bit-counters",
    cl::desc("increments 8-bit counter for every edge"), cl::Hidden,
    cl::init(false));

static cl::opt<bool> ClInlineBoolFlag(
    "lto-coverage-inline-bool-flag",
    cl::desc("sets a boolean flag for every edge"), cl::Hidden,
    cl::init(false));

static cl::opt<bool> ClPruneBlocks(
    "lto-coverage-prune-blocks",
    cl::desc("Reduce the number of instrumented blocks"), cl::Hidden,
    cl::init(true));

namespace {

SanitizerCoverageOptions getOptions(int LegacyCoverageLevel) {

  SanitizerCoverageOptions Res;
  switch (LegacyCoverageLevel) {

    case 0:
      Res.CoverageType = SanitizerCoverageOptions::SCK_None;
      break;
    case 1:
      Res.CoverageType = SanitizerCoverageOptions::SCK_Function;
      break;
    case 2:
      Res.CoverageType = SanitizerCoverageOptions::SCK_BB;
      break;
    case 3:
      Res.CoverageType = SanitizerCoverageOptions::SCK_Edge;
      break;
    case 4:
      Res.CoverageType = SanitizerCoverageOptions::SCK_Edge;
      Res.IndirectCalls = true;
      break;

  }

  return Res;

}

SanitizerCoverageOptions OverrideFromCL(SanitizerCoverageOptions Options) {

  // Sets CoverageType and IndirectCalls.
  SanitizerCoverageOptions CLOpts = getOptions(ClCoverageLevel);
  Options.CoverageType = std::max(Options.CoverageType, CLOpts.CoverageType);
  Options.IndirectCalls |= CLOpts.IndirectCalls;
  Options.TracePC |= ClTracePC;
  Options.TracePCGuard |= ClTracePCGuard;
  Options.Inline8bitCounters |= ClInline8bitCounters;
  Options.InlineBoolFlag |= ClInlineBoolFlag;
  Options.PCTable |= ClCreatePCTable;
  Options.NoPrune |= !ClPruneBlocks;
  if (!Options.TracePCGuard && !Options.TracePC &&
      !Options.Inline8bitCounters && !Options.InlineBoolFlag)
    Options.TracePCGuard = true;  // TracePCGuard is default.
  return Options;

}

using LoopInfoCallback = function_ref<const LoopInfo *(Function &F)>;
using DomTreeCallback = function_ref<const DominatorTree *(Function &F)>;
using PostDomTreeCallback =
    function_ref<const PostDominatorTree *(Function &F)>;

class ModuleSanitizerCoverage {

 public:
  ModuleSanitizerCoverage(
      const SanitizerCoverageOptions &Options = SanitizerCoverageOptions())
      : Options(OverrideFromCL(Options)) {

    /* ,
    const SpecialCaseList *         Allowlist = nullptr,
    const SpecialCaseList *         Blocklist = nullptr)
      ,
      Allowlist(Allowlist),
      Blocklist(Blocklist) {

    */

  }

  bool instrumentModule(Module &M, DomTreeCallback DTCallback,
                        PostDomTreeCallback PDTCallback,
                        LoopInfoCallback    LCallback);

 private:
  void            instrumentFunction(Function &F, DomTreeCallback DTCallback,
                                     PostDomTreeCallback PDTCallback,
                                     LoopInfoCallback    LCallback);
  void            InjectCoverageForIndirectCalls(Function &              F,
                                                 ArrayRef<Instruction *> IndirCalls);
  bool            InjectCoverage(Function &F, ArrayRef<BasicBlock *> AllBlocks,
                                 bool IsLeafFunc = true);
  GlobalVariable *CreateFunctionLocalArrayInSection(size_t    NumElements,
                                                    Function &F, Type *Ty,
                                                    const char *Section);
  GlobalVariable *CreatePCArray(Function &F, ArrayRef<BasicBlock *> AllBlocks);
  void CreateFunctionLocalArrays(Function &F, ArrayRef<BasicBlock *> AllBlocks);
  void InjectCoverageAtBlock(Function &F, BasicBlock &BB, size_t Idx,
                             bool IsLeafFunc = true);
  //  std::pair<Value *, Value *> CreateSecStartEnd(Module &M, const char
  //  *Section,
  //                                                Type *Ty);

  void SetNoSanitizeMetadata(Instruction *I) {

    I->setMetadata(I->getModule()->getMDKindID("nosanitize"),
                   MDNode::get(*C, None));

  }

  std::string getSectionName(const std::string &Section) const;
  //  std::string    getSectionStart(const std::string &Section) const;
  //  std::string    getSectionEnd(const std::string &Section) const;
  FunctionCallee SanCovTracePCIndir;
  FunctionCallee SanCovTracePC /*, SanCovTracePCGuard*/;
  Type *IntptrTy, *IntptrPtrTy, *Int64Ty, *Int64PtrTy, *Int32Ty, *Int32PtrTy,
      *Int16Ty, *Int8Ty, *Int8PtrTy, *Int1Ty, *Int1PtrTy;
  Module *          CurModule;
  std::string       CurModuleUniqueId;
  Triple            TargetTriple;
  LLVMContext *     C;
  const DataLayout *DL;

  GlobalVariable *FunctionGuardArray;        // for trace-pc-guard.
  GlobalVariable *Function8bitCounterArray;  // for inline-8bit-counters.
  GlobalVariable *FunctionBoolArray;         // for inline-bool-flag.
  GlobalVariable *FunctionPCsArray;          // for pc-table.
  SmallVector<GlobalValue *, 20> GlobalsToAppendToUsed;
  SmallVector<GlobalValue *, 20> GlobalsToAppendToCompilerUsed;

  SanitizerCoverageOptions Options;

  // afl++ START
  // const SpecialCaseList *          Allowlist;
  // const SpecialCaseList *          Blocklist;
  uint32_t                         autodictionary = 1;
  uint32_t                         inst = 0;
  uint32_t                         afl_global_id = 2;
  uint64_t                         map_addr = 0;
  const char *                     skip_nozero = NULL;
  const char *                     use_threadsafe_counters = nullptr;
<<<<<<< HEAD
=======
  uint32_t                         do_loop = 1, do_func = 1;
  char *                           no_interesting = NULL;
>>>>>>> 0d78c101
  std::vector<BasicBlock *>        BlockList;
  DenseMap<Value *, std::string *> valueMap;
  std::vector<std::string>         dictionary;
  IntegerType *                    Int8Tyi = NULL;
  IntegerType *                    Int32Tyi = NULL;
  IntegerType *                    Int64Tyi = NULL;
  ConstantInt *                    Zero = NULL;
  ConstantInt *                    One = NULL;
  LLVMContext *                    Ct = NULL;
  Module *                         Mo = NULL;
  GlobalVariable *                 AFLMapPtr = NULL;
  Value *                          MapPtrFixed = NULL;
  FILE *                           documentFile = NULL;
  size_t                           found = 0;
  // afl++ END

};

class ModuleSanitizerCoverageLegacyPass : public ModulePass {

 public:
  static char ID;
  StringRef   getPassName() const override {

    return "sancov";

  }

  void getAnalysisUsage(AnalysisUsage &AU) const override {

    AU.addRequired<DominatorTreeWrapperPass>();
    AU.addRequired<PostDominatorTreeWrapperPass>();
    AU.addRequired<LoopInfoWrapperPass>();

  }

  ModuleSanitizerCoverageLegacyPass(
      const SanitizerCoverageOptions &Options = SanitizerCoverageOptions())
      : ModulePass(ID), Options(Options) {

    /* ,
          const std::vector<std::string> &AllowlistFiles =
              std::vector<std::string>(),
          const std::vector<std::string> &BlocklistFiles =
              std::vector<std::string>())
        if (AllowlistFiles.size() > 0)
          Allowlist = SpecialCaseList::createOrDie(AllowlistFiles,
                                                   *vfs::getRealFileSystem());
        if (BlocklistFiles.size() > 0)
          Blocklist = SpecialCaseList::createOrDie(BlocklistFiles,
                                                   *vfs::getRealFileSystem());
    */
    initializeModuleSanitizerCoverageLegacyPassPass(
        *PassRegistry::getPassRegistry());

  }

  bool runOnModule(Module &M) override {

    ModuleSanitizerCoverage ModuleSancov(Options);

    auto LoopCallback = [this](Function &F) -> const LoopInfo * {

      return &this->getAnalysis<LoopInfoWrapperPass>(F).getLoopInfo();

    };

    auto DTCallback = [this](Function &F) -> const DominatorTree * {

      return &this->getAnalysis<DominatorTreeWrapperPass>(F).getDomTree();

    };

    auto PDTCallback = [this](Function &F) -> const PostDominatorTree * {

      return &this->getAnalysis<PostDominatorTreeWrapperPass>(F)
                  .getPostDomTree();

    };

    return ModuleSancov.instrumentModule(M, DTCallback, PDTCallback,
                                         LoopCallback);

  }

 private:
  SanitizerCoverageOptions Options;

  // std::unique_ptr<SpecialCaseList> Allowlist;
  // std::unique_ptr<SpecialCaseList> Blocklist;

};

}  // namespace

PreservedAnalyses ModuleSanitizerCoveragePass::run(Module &               M,
                                                   ModuleAnalysisManager &MAM) {

  ModuleSanitizerCoverage ModuleSancov(Options);
  // Allowlist.get(), Blocklist.get());
  auto &FAM = MAM.getResult<FunctionAnalysisManagerModuleProxy>(M).getManager();
  auto  DTCallback = [&FAM](Function &F) -> const DominatorTree * {

    return &FAM.getResult<DominatorTreeAnalysis>(F);

  };

  auto PDTCallback = [&FAM](Function &F) -> const PostDominatorTree * {

    return &FAM.getResult<PostDominatorTreeAnalysis>(F);

  };

  auto LoopCallback = [&FAM](Function &F) -> const LoopInfo * {

    return &FAM.getResult<LoopAnalysis>(F);

  };

  if (ModuleSancov.instrumentModule(M, DTCallback, PDTCallback, LoopCallback))
    return PreservedAnalyses::none();

  return PreservedAnalyses::all();

}

/*
std::pair<Value *, Value *> ModuleSanitizerCoverage::CreateSecStartEnd(
    Module &M, const char *Section, Type *Ty) {

  GlobalVariable *SecStart =
      new GlobalVariable(M, Ty, false, GlobalVariable::ExternalLinkage, nullptr,
                         getSectionStart(Section));
  SecStart->setVisibility(GlobalValue::HiddenVisibility);
  GlobalVariable *SecEnd =
      new GlobalVariable(M, Ty, false, GlobalVariable::ExternalLinkage, nullptr,
                         getSectionEnd(Section));
  SecEnd->setVisibility(GlobalValue::HiddenVisibility);
  IRBuilder<> IRB(M.getContext());
  Value *     SecEndPtr = IRB.CreatePointerCast(SecEnd, Ty);
  if (!TargetTriple.isOSBinFormatCOFF())
    return std::make_pair(IRB.CreatePointerCast(SecStart, Ty), SecEndPtr);

  // Account for the fact that on windows-msvc __start_* symbols actually
  // point to a uint64_t before the start of the array.
  auto SecStartI8Ptr = IRB.CreatePointerCast(SecStart, Int8PtrTy);
  auto GEP = IRB.CreateGEP(Int8Ty, SecStartI8Ptr,
                           ConstantInt::get(IntptrTy, sizeof(uint64_t)));
  return std::make_pair(IRB.CreatePointerCast(GEP, Ty), SecEndPtr);

}

*/

bool ModuleSanitizerCoverage::instrumentModule(Module &            M,
                                               DomTreeCallback     DTCallback,
                                               PostDomTreeCallback PDTCallback,
                                               LoopInfoCallback    LCallback) {

  if (Options.CoverageType == SanitizerCoverageOptions::SCK_None) return false;
  /*
    if (Allowlist &&
        !Allowlist->inSection("coverage", "src", M.getSourceFileName()))
      return false;
    if (Blocklist &&
        Blocklist->inSection("coverage", "src", M.getSourceFileName()))
      return false;
  */
  BlockList.clear();
  valueMap.clear();
  dictionary.clear();
  C = &(M.getContext());
  DL = &M.getDataLayout();
  CurModule = &M;
  CurModuleUniqueId = getUniqueModuleId(CurModule);
  TargetTriple = Triple(M.getTargetTriple());
  FunctionGuardArray = nullptr;
  Function8bitCounterArray = nullptr;
  FunctionBoolArray = nullptr;
  FunctionPCsArray = nullptr;
  IntptrTy = Type::getIntNTy(*C, DL->getPointerSizeInBits());
  IntptrPtrTy = PointerType::getUnqual(IntptrTy);
  Type *      VoidTy = Type::getVoidTy(*C);
  IRBuilder<> IRB(*C);
  Int64PtrTy = PointerType::getUnqual(IRB.getInt64Ty());
  Int32PtrTy = PointerType::getUnqual(IRB.getInt32Ty());
  Int8PtrTy = PointerType::getUnqual(IRB.getInt8Ty());
  Int1PtrTy = PointerType::getUnqual(IRB.getInt1Ty());
  Int64Ty = IRB.getInt64Ty();
  Int32Ty = IRB.getInt32Ty();
  Int16Ty = IRB.getInt16Ty();
  Int8Ty = IRB.getInt8Ty();
  Int1Ty = IRB.getInt1Ty();

  /* afl++ START */
  char *       ptr;
  LLVMContext &Ctx = M.getContext();
  Ct = &Ctx;
  Int8Tyi = IntegerType::getInt8Ty(Ctx);
  Int32Tyi = IntegerType::getInt32Ty(Ctx);
  Int64Tyi = IntegerType::getInt64Ty(Ctx);

  /* Show a banner */
  setvbuf(stdout, NULL, _IONBF, 0);
  if (getenv("AFL_DEBUG")) debug = 1;

  if ((isatty(2) && !getenv("AFL_QUIET")) || debug) {

    SAYF(cCYA "afl-llvm-lto" VERSION cRST
              " by Marc \"vanHauser\" Heuse <mh@mh-sec.de>\n");

  } else

    be_quiet = 1;

  skip_nozero = getenv("AFL_LLVM_SKIP_NEVERZERO");
  use_threadsafe_counters = getenv("AFL_LLVM_THREADSAFE_INST");
<<<<<<< HEAD
=======
  no_interesting = getenv("AFL_NO_INTERESTING");
  if (getenv("LOOP_ONLY")) do_func = 0;
  if (getenv("FUNC_ONLY")) do_loop = 0;
>>>>>>> 0d78c101

  if ((ptr = getenv("AFL_LLVM_LTO_STARTID")) != NULL)
    if ((afl_global_id = atoi(ptr)) < 0)
      FATAL("AFL_LLVM_LTO_STARTID value of \"%s\" is negative\n", ptr);

  if ((ptr = getenv("AFL_LLVM_DOCUMENT_IDS")) != NULL) {

    if ((documentFile = fopen(ptr, "a")) == NULL)
      WARNF("Cannot access document file %s", ptr);

  }

  // we make this the default as the fixed map has problems with
  // defered forkserver, early constructors, ifuncs and maybe more
  /*if (getenv("AFL_LLVM_MAP_DYNAMIC"))*/
  map_addr = 0;

  if ((ptr = getenv("AFL_LLVM_MAP_ADDR"))) {

    uint64_t val;
    if (!*ptr || !strcmp(ptr, "0") || !strcmp(ptr, "0x0")) {

      map_addr = 0;

    } else if (getenv("AFL_LLVM_MAP_DYNAMIC")) {

      FATAL(
          "AFL_LLVM_MAP_ADDR and AFL_LLVM_MAP_DYNAMIC cannot be used together");

    } else if (strncmp(ptr, "0x", 2) != 0) {

      map_addr = 0x10000;  // the default

    } else {

      val = strtoull(ptr, NULL, 16);
      if (val < 0x100 || val > 0xffffffff00000000) {

        FATAL(
            "AFL_LLVM_MAP_ADDR must be a value between 0x100 and "
            "0xffffffff00000000");

      }

      map_addr = val;

    }

  }

  /* Get/set the globals for the SHM region. */

  if (!map_addr) {

    AFLMapPtr =
        new GlobalVariable(M, PointerType::get(Int8Tyi, 0), false,
                           GlobalValue::ExternalLinkage, 0, "__afl_area_ptr");

  } else {

    ConstantInt *MapAddr = ConstantInt::get(Int64Tyi, map_addr);
    MapPtrFixed =
        ConstantExpr::getIntToPtr(MapAddr, PointerType::getUnqual(Int8Tyi));

  }

  Zero = ConstantInt::get(Int8Tyi, 0);
  One = ConstantInt::get(Int8Tyi, 1);

  initInstrumentList();
  scanForDangerousFunctions(&M);
  Mo = &M;

  if (autodictionary) {

    for (auto &F : M) {

      for (auto &BB : F) {

        for (auto &IN : BB) {

          CallInst *callInst = nullptr;
          CmpInst * cmpInst = nullptr;

          if ((cmpInst = dyn_cast<CmpInst>(&IN))) {

            Value *      op = cmpInst->getOperand(1);
            ConstantInt *ilen = dyn_cast<ConstantInt>(op);

            if (ilen && ilen->uge(0xffffffffffffffff) == false) {

              u64 val2 = 0, val = ilen->getZExtValue();
              u32 len = 0;
              if (val > 0x10000 && val < 0xffffffff) len = 4;
              if (val > 0x100000001 && val < 0xffffffffffffffff) len = 8;

              if (len) {

                auto c = cmpInst->getPredicate();

                switch (c) {

                  case CmpInst::FCMP_OGT:  // fall through
                  case CmpInst::FCMP_OLE:  // fall through
                  case CmpInst::ICMP_SLE:  // fall through
                  case CmpInst::ICMP_SGT:

                    // signed comparison and it is a negative constant
                    if ((len == 4 && (val & 80000000)) ||
                        (len == 8 && (val & 8000000000000000))) {

                      if ((val & 0xffff) != 1) val2 = val - 1;
                      break;

                    }

                    // fall through

                  case CmpInst::FCMP_UGT:  // fall through
                  case CmpInst::FCMP_ULE:  // fall through
                  case CmpInst::ICMP_UGT:  // fall through
                  case CmpInst::ICMP_ULE:
                    if ((val & 0xffff) != 0xfffe) val2 = val + 1;
                    break;

                  case CmpInst::FCMP_OLT:  // fall through
                  case CmpInst::FCMP_OGE:  // fall through
                  case CmpInst::ICMP_SLT:  // fall through
                  case CmpInst::ICMP_SGE:

                    // signed comparison and it is a negative constant
                    if ((len == 4 && (val & 80000000)) ||
                        (len == 8 && (val & 8000000000000000))) {

                      if ((val & 0xffff) != 1) val2 = val - 1;
                      break;

                    }

                    // fall through

                  case CmpInst::FCMP_ULT:  // fall through
                  case CmpInst::FCMP_UGE:  // fall through
                  case CmpInst::ICMP_ULT:  // fall through
                  case CmpInst::ICMP_UGE:
                    if ((val & 0xffff) != 1) val2 = val - 1;
                    break;

                  default:
                    val2 = 0;

                }

                dictionary.push_back(std::string((char *)&val, len));
                found++;

                if (val2) {

                  dictionary.push_back(std::string((char *)&val2, len));
                  found++;

                }

              }

            }

          }

          if ((callInst = dyn_cast<CallInst>(&IN))) {

            bool   isStrcmp = true;
            bool   isMemcmp = true;
            bool   isStrncmp = true;
            bool   isStrcasecmp = true;
            bool   isStrncasecmp = true;
            bool   isIntMemcpy = true;
            bool   isStdString = true;
            bool   addedNull = false;
            size_t optLen = 0;

            Function *Callee = callInst->getCalledFunction();
            if (!Callee) continue;
            if (callInst->getCallingConv() != llvm::CallingConv::C) continue;
            std::string FuncName = Callee->getName().str();
            isStrcmp &= !FuncName.compare("strcmp");
            isMemcmp &=
                (!FuncName.compare("memcmp") || !FuncName.compare("bcmp"));
            isStrncmp &= !FuncName.compare("strncmp");
            isStrcasecmp &= !FuncName.compare("strcasecmp");
            isStrncasecmp &= !FuncName.compare("strncasecmp");
            isIntMemcpy &= !FuncName.compare("llvm.memcpy.p0i8.p0i8.i64");
            isStdString &=
                ((FuncName.find("basic_string") != std::string::npos &&
                  FuncName.find("compare") != std::string::npos) ||
                 (FuncName.find("basic_string") != std::string::npos &&
                  FuncName.find("find") != std::string::npos));

            /* we do something different here, putting this BB and the
               successors in a block map */
            if (!FuncName.compare("__afl_persistent_loop")) {

              BlockList.push_back(&BB);
              for (succ_iterator SI = succ_begin(&BB), SE = succ_end(&BB);
                   SI != SE; ++SI) {

                BasicBlock *succ = *SI;
                BlockList.push_back(succ);

              }

            }

            if (!isStrcmp && !isMemcmp && !isStrncmp && !isStrcasecmp &&
                !isStrncasecmp && !isIntMemcpy && !isStdString)
              continue;

            /* Verify the strcmp/memcmp/strncmp/strcasecmp/strncasecmp function
             * prototype */
            FunctionType *FT = Callee->getFunctionType();

            isStrcmp &= FT->getNumParams() == 2 &&
                        FT->getReturnType()->isIntegerTy(32) &&
                        FT->getParamType(0) == FT->getParamType(1) &&
                        FT->getParamType(0) ==
                            IntegerType::getInt8PtrTy(M.getContext());
            isStrcasecmp &= FT->getNumParams() == 2 &&
                            FT->getReturnType()->isIntegerTy(32) &&
                            FT->getParamType(0) == FT->getParamType(1) &&
                            FT->getParamType(0) ==
                                IntegerType::getInt8PtrTy(M.getContext());
            isMemcmp &= FT->getNumParams() == 3 &&
                        FT->getReturnType()->isIntegerTy(32) &&
                        FT->getParamType(0)->isPointerTy() &&
                        FT->getParamType(1)->isPointerTy() &&
                        FT->getParamType(2)->isIntegerTy();
            isStrncmp &= FT->getNumParams() == 3 &&
                         FT->getReturnType()->isIntegerTy(32) &&
                         FT->getParamType(0) == FT->getParamType(1) &&
                         FT->getParamType(0) ==
                             IntegerType::getInt8PtrTy(M.getContext()) &&
                         FT->getParamType(2)->isIntegerTy();
            isStrncasecmp &= FT->getNumParams() == 3 &&
                             FT->getReturnType()->isIntegerTy(32) &&
                             FT->getParamType(0) == FT->getParamType(1) &&
                             FT->getParamType(0) ==
                                 IntegerType::getInt8PtrTy(M.getContext()) &&
                             FT->getParamType(2)->isIntegerTy();
            isStdString &= FT->getNumParams() >= 2 &&
                           FT->getParamType(0)->isPointerTy() &&
                           FT->getParamType(1)->isPointerTy();

            if (!isStrcmp && !isMemcmp && !isStrncmp && !isStrcasecmp &&
                !isStrncasecmp && !isIntMemcpy && !isStdString)
              continue;

            /* is a str{n,}{case,}cmp/memcmp, check if we have
             * str{case,}cmp(x, "const") or str{case,}cmp("const", x)
             * strn{case,}cmp(x, "const", ..) or strn{case,}cmp("const", x, ..)
             * memcmp(x, "const", ..) or memcmp("const", x, ..) */
            Value *Str1P = callInst->getArgOperand(0),
                  *Str2P = callInst->getArgOperand(1);
            std::string Str1, Str2;
            StringRef   TmpStr;
            bool        HasStr1 = getConstantStringInfo(Str1P, TmpStr);
            if (TmpStr.empty())
              HasStr1 = false;
            else
              Str1 = TmpStr.str();
            bool HasStr2 = getConstantStringInfo(Str2P, TmpStr);
            if (TmpStr.empty())
              HasStr2 = false;
            else
              Str2 = TmpStr.str();

            if (debug)
              fprintf(stderr, "F:%s %p(%s)->\"%s\"(%s) %p(%s)->\"%s\"(%s)\n",
                      FuncName.c_str(), Str1P, Str1P->getName().str().c_str(),
                      Str1.c_str(), HasStr1 == true ? "true" : "false", Str2P,
                      Str2P->getName().str().c_str(), Str2.c_str(),
                      HasStr2 == true ? "true" : "false");

            // we handle the 2nd parameter first because of llvm memcpy
            if (!HasStr2) {

              auto *Ptr = dyn_cast<ConstantExpr>(Str2P);
              if (Ptr && Ptr->isGEPWithNoNotionalOverIndexing()) {

                if (auto *Var = dyn_cast<GlobalVariable>(Ptr->getOperand(0))) {

                  if (Var->hasInitializer()) {

                    if (auto *Array = dyn_cast<ConstantDataArray>(
                            Var->getInitializer())) {

                      HasStr2 = true;
                      Str2 = Array->getRawDataValues().str();

                    }

                  }

                }

              }

            }

            // for the internal memcpy routine we only care for the second
            // parameter and are not reporting anything.
            if (isIntMemcpy == true) {

              if (HasStr2 == true) {

                Value *      op2 = callInst->getArgOperand(2);
                ConstantInt *ilen = dyn_cast<ConstantInt>(op2);
                if (ilen) {

                  uint64_t literalLength = Str2.size();
                  uint64_t optLength = ilen->getZExtValue();
                  if (literalLength + 1 == optLength) {

                    Str2.append("\0", 1);  // add null byte
                    // addedNull = true;

                  }

                }

                valueMap[Str1P] = new std::string(Str2);

                if (debug)
                  fprintf(stderr, "Saved: %s for %p\n", Str2.c_str(), Str1P);
                continue;

              }

              continue;

            }

            // Neither a literal nor a global variable?
            // maybe it is a local variable that we saved
            if (!HasStr2) {

              std::string *strng = valueMap[Str2P];
              if (strng && !strng->empty()) {

                Str2 = *strng;
                HasStr2 = true;
                if (debug)
                  fprintf(stderr, "Filled2: %s for %p\n", strng->c_str(),
                          Str2P);

              }

            }

            if (!HasStr1) {

              auto Ptr = dyn_cast<ConstantExpr>(Str1P);

              if (Ptr && Ptr->isGEPWithNoNotionalOverIndexing()) {

                if (auto *Var = dyn_cast<GlobalVariable>(Ptr->getOperand(0))) {

                  if (Var->hasInitializer()) {

                    if (auto *Array = dyn_cast<ConstantDataArray>(
                            Var->getInitializer())) {

                      HasStr1 = true;
                      Str1 = Array->getRawDataValues().str();

                    }

                  }

                }

              }

            }

            // Neither a literal nor a global variable?
            // maybe it is a local variable that we saved
            if (!HasStr1) {

              std::string *strng = valueMap[Str1P];
              if (strng && !strng->empty()) {

                Str1 = *strng;
                HasStr1 = true;
                if (debug)
                  fprintf(stderr, "Filled1: %s for %p\n", strng->c_str(),
                          Str1P);

              }

            }

            /* handle cases of one string is const, one string is variable */
            if (!(HasStr1 ^ HasStr2)) continue;

            std::string thestring;

            if (HasStr1)
              thestring = Str1;
            else
              thestring = Str2;

            optLen = thestring.length();
            if (optLen < 2 || (optLen == 2 && !thestring[1])) { continue; }

            if (isMemcmp || isStrncmp || isStrncasecmp) {

              Value *      op2 = callInst->getArgOperand(2);
              ConstantInt *ilen = dyn_cast<ConstantInt>(op2);

              if (ilen) {

                uint64_t literalLength = optLen;
                optLen = ilen->getZExtValue();
                if (optLen < 2) { continue; }
                if (literalLength + 1 == optLen) {  // add null byte
                  thestring.append("\0", 1);
                  addedNull = true;

                }

              }

            }

            // add null byte if this is a string compare function and a null
            // was not already added
            if (!isMemcmp) {

              if (addedNull == false && thestring[optLen - 1] != '\0') {

                thestring.append("\0", 1);  // add null byte
                optLen++;

              }

              if (!isStdString) {

                // ensure we do not have garbage
                size_t offset = thestring.find('\0', 0);
                if (offset + 1 < optLen) optLen = offset + 1;
                thestring = thestring.substr(0, optLen);

              }

            }

            if (!be_quiet) {

              std::string outstring;
              fprintf(stderr, "%s: length %zu/%zu \"", FuncName.c_str(), optLen,
                      thestring.length());
              for (uint8_t i = 0; i < thestring.length(); i++) {

                uint8_t c = thestring[i];
                if (c <= 32 || c >= 127)
                  fprintf(stderr, "\\x%02x", c);
                else
                  fprintf(stderr, "%c", c);

              }

              fprintf(stderr, "\"\n");

            }

            // we take the longer string, even if the compare was to a
            // shorter part. Note that depending on the optimizer of the
            // compiler this can be wrong, but it is more likely that this
            // is helping the fuzzer
            if (optLen != thestring.length()) optLen = thestring.length();
            if (optLen > MAX_AUTO_EXTRA) optLen = MAX_AUTO_EXTRA;
            if (optLen < MIN_AUTO_EXTRA)  // too short? skip
              continue;

            dictionary.push_back(thestring.substr(0, optLen));

          }

        }

      }

    }

  }

  // afl++ END

  SanCovTracePCIndir =
      M.getOrInsertFunction(SanCovTracePCIndirName, VoidTy, IntptrTy);
  // Make sure smaller parameters are zero-extended to i64 as required by the
  // x86_64 ABI.
  AttributeList SanCovTraceCmpZeroExtAL;
  if (TargetTriple.getArch() == Triple::x86_64) {

    SanCovTraceCmpZeroExtAL =
        SanCovTraceCmpZeroExtAL.addParamAttribute(*C, 0, Attribute::ZExt);
    SanCovTraceCmpZeroExtAL =
        SanCovTraceCmpZeroExtAL.addParamAttribute(*C, 1, Attribute::ZExt);

  }

  SanCovTracePC = M.getOrInsertFunction(SanCovTracePCName, VoidTy);

  // SanCovTracePCGuard =
  //    M.getOrInsertFunction(SanCovTracePCGuardName, VoidTy, Int32PtrTy);

  for (auto &F : M)
    instrumentFunction(F, DTCallback, PDTCallback, LCallback);

  // afl++ START
  if (documentFile) {

    fclose(documentFile);
    documentFile = NULL;

  }

  if (!getenv("AFL_LLVM_LTO_DONTWRITEID") || dictionary.size() || map_addr) {

    // yes we could create our own function, insert it into ctors ...
    // but this would be a pain in the butt ... so we use afl-llvm-rt-lto.o

    Function *f = M.getFunction("__afl_auto_init_globals");

    if (!f) {

      fprintf(stderr,
              "Error: init function could not be found (this should not "
              "happen)\n");
      exit(-1);

    }

    BasicBlock *bb = &f->getEntryBlock();
    if (!bb) {

      fprintf(stderr,
              "Error: init function does not have an EntryBlock (this should "
              "not happen)\n");
      exit(-1);

    }

    BasicBlock::iterator IP = bb->getFirstInsertionPt();
    IRBuilder<>          IRB(&(*IP));

    if (map_addr) {

      GlobalVariable *AFLMapAddrFixed = new GlobalVariable(
          M, Int64Tyi, true, GlobalValue::ExternalLinkage, 0, "__afl_map_addr");
      ConstantInt *MapAddr = ConstantInt::get(Int64Tyi, map_addr);
      StoreInst *  StoreMapAddr = IRB.CreateStore(MapAddr, AFLMapAddrFixed);
      StoreMapAddr->setMetadata(M.getMDKindID("nosanitize"),
                                MDNode::get(Ctx, None));

    }

    if (getenv("AFL_LLVM_LTO_DONTWRITEID") == NULL) {

      uint32_t write_loc = afl_global_id;

      if (afl_global_id % 32) write_loc = (((afl_global_id + 8) >> 4) << 4);

      GlobalVariable *AFLFinalLoc =
          new GlobalVariable(M, Int32Tyi, true, GlobalValue::ExternalLinkage, 0,
                             "__afl_final_loc");
      ConstantInt *const_loc = ConstantInt::get(Int32Tyi, write_loc);
      StoreInst *  StoreFinalLoc = IRB.CreateStore(const_loc, AFLFinalLoc);
      StoreFinalLoc->setMetadata(M.getMDKindID("nosanitize"),
                                 MDNode::get(Ctx, None));

    }

    if (dictionary.size()) {

      size_t memlen = 0, count = 0, offset = 0;
      char * ptr;

      // sort and unique the dictionary
      std::sort(dictionary.begin(), dictionary.end());
      auto last = std::unique(dictionary.begin(), dictionary.end());
      dictionary.erase(last, dictionary.end());

      for (auto token : dictionary) {

        memlen += token.length();
        count++;

      }

      if (!be_quiet)
        printf("AUTODICTIONARY: %lu string%s found\n", count,
               count == 1 ? "" : "s");

      if (count) {

        if ((ptr = (char *)malloc(memlen + count)) == NULL) {

          fprintf(stderr, "Error: malloc for %lu bytes failed!\n",
                  memlen + count);
          exit(-1);

        }

        count = 0;

        for (auto token : dictionary) {

          if (offset + token.length() < 0xfffff0 && count < MAX_AUTO_EXTRAS) {

            ptr[offset++] = (uint8_t)token.length();
            memcpy(ptr + offset, token.c_str(), token.length());
            offset += token.length();
            count++;

          }

        }

        GlobalVariable *AFLDictionaryLen =
            new GlobalVariable(M, Int32Tyi, false, GlobalValue::ExternalLinkage,
                               0, "__afl_dictionary_len");
        ConstantInt *const_len = ConstantInt::get(Int32Tyi, offset);
        StoreInst *StoreDictLen = IRB.CreateStore(const_len, AFLDictionaryLen);
        StoreDictLen->setMetadata(M.getMDKindID("nosanitize"),
                                  MDNode::get(Ctx, None));

        ArrayType *ArrayTy = ArrayType::get(IntegerType::get(Ctx, 8), offset);
        GlobalVariable *AFLInternalDictionary = new GlobalVariable(
            M, ArrayTy, true, GlobalValue::ExternalLinkage,
            ConstantDataArray::get(Ctx,
                                   *(new ArrayRef<char>((char *)ptr, offset))),
            "__afl_internal_dictionary");
        AFLInternalDictionary->setInitializer(ConstantDataArray::get(
            Ctx, *(new ArrayRef<char>((char *)ptr, offset))));
        AFLInternalDictionary->setConstant(true);

        GlobalVariable *AFLDictionary = new GlobalVariable(
            M, PointerType::get(Int8Tyi, 0), false,
            GlobalValue::ExternalLinkage, 0, "__afl_dictionary");

        Value *AFLDictOff = IRB.CreateGEP(AFLInternalDictionary, Zero);
        Value *AFLDictPtr =
            IRB.CreatePointerCast(AFLDictOff, PointerType::get(Int8Tyi, 0));
        StoreInst *StoreDict = IRB.CreateStore(AFLDictPtr, AFLDictionary);
        StoreDict->setMetadata(M.getMDKindID("nosanitize"),
                               MDNode::get(Ctx, None));

      }

    }

  }

  /* Say something nice. */

  if (!be_quiet) {

    if (!inst)
      WARNF("No instrumentation targets found.");
    else {

      char modeline[100];
      snprintf(modeline, sizeof(modeline), "%s%s%s%s%s",
               getenv("AFL_HARDEN") ? "hardened" : "non-hardened",
               getenv("AFL_USE_ASAN") ? ", ASAN" : "",
               getenv("AFL_USE_MSAN") ? ", MSAN" : "",
               getenv("AFL_USE_CFISAN") ? ", CFISAN" : "",
               getenv("AFL_USE_UBSAN") ? ", UBSAN" : "");
      OKF("Instrumented %u locations with no collisions (on average %llu "
          "collisions would be in afl-gcc/vanilla AFL) (%s mode).",
          inst, calculateCollisions(inst), modeline);

    }

  }

  // afl++ END

  // We don't reference these arrays directly in any of our runtime functions,
  // so we need to prevent them from being dead stripped.
  if (TargetTriple.isOSBinFormatMachO()) appendToUsed(M, GlobalsToAppendToUsed);
  appendToCompilerUsed(M, GlobalsToAppendToCompilerUsed);
  return true;

}

// True if block has successors and it dominates all of them.
static bool isFullDominator(const BasicBlock *BB, const DominatorTree *DT) {

  if (succ_begin(BB) == succ_end(BB)) return false;

  for (const BasicBlock *SUCC : make_range(succ_begin(BB), succ_end(BB))) {

    if (!DT->dominates(BB, SUCC)) return false;

  }

  return true;

}

// True if block has predecessors and it postdominates all of them.
static bool isFullPostDominator(const BasicBlock *       BB,
                                const PostDominatorTree *PDT) {

  if (pred_begin(BB) == pred_end(BB)) return false;

  for (const BasicBlock *PRED : make_range(pred_begin(BB), pred_end(BB))) {

    if (!PDT->dominates(BB, PRED)) return false;

  }

  return true;

}

static bool shouldInstrumentBlock(const Function &F, const BasicBlock *BB,
                                  const DominatorTree *           DT,
                                  const PostDominatorTree *       PDT,
                                  const SanitizerCoverageOptions &Options) {

  // Don't insert coverage for blocks containing nothing but unreachable: we
  // will never call __sanitizer_cov() for them, so counting them in
  // NumberOfInstrumentedBlocks() might complicate calculation of code coverage
  // percentage. Also, unreachable instructions frequently have no debug
  // locations.
  if (isa<UnreachableInst>(BB->getFirstNonPHIOrDbgOrLifetime())) return false;

  // Don't insert coverage into blocks without a valid insertion point
  // (catchswitch blocks).
  if (BB->getFirstInsertionPt() == BB->end()) return false;

  // afl++ START
  if (!Options.NoPrune && &F.getEntryBlock() == BB && F.size() > 1)
    return false;
  // afl++ END

  if (Options.NoPrune || &F.getEntryBlock() == BB) return true;

  if (Options.CoverageType == SanitizerCoverageOptions::SCK_Function &&
      &F.getEntryBlock() != BB)
    return false;

  // Do not instrument full dominators, or full post-dominators with multiple
  // predecessors.
  return !isFullDominator(BB, DT) &&
         !(isFullPostDominator(BB, PDT) && !BB->getSinglePredecessor());

}

void ModuleSanitizerCoverage::instrumentFunction(
    Function &F, DomTreeCallback DTCallback, PostDomTreeCallback PDTCallback,
    LoopInfoCallback LCallback) {

  if (F.empty()) return;
  if (F.getName().find(".module_ctor") != std::string::npos)
    return;  // Should not instrument sanitizer init functions.
  if (F.getName().startswith("__sanitizer_"))
    return;  // Don't instrument __sanitizer_* callbacks.
  // Don't touch available_externally functions, their actual body is elsewhere.
  if (F.getLinkage() == GlobalValue::AvailableExternallyLinkage) return;
  // Don't instrument MSVC CRT configuration helpers. They may run before normal
  // initialization.
  if (F.getName() == "__local_stdio_printf_options" ||
      F.getName() == "__local_stdio_scanf_options")
    return;
  if (isa<UnreachableInst>(F.getEntryBlock().getTerminator())) return;
  // Don't instrument functions using SEH for now. Splitting basic blocks like
  // we do for coverage breaks WinEHPrepare.
  // FIXME: Remove this when SEH no longer uses landingpad pattern matching.
  if (F.hasPersonalityFn() &&
      isAsynchronousEHPersonality(classifyEHPersonality(F.getPersonalityFn())))
    return;
  // if (Allowlist && !Allowlist->inSection("coverage", "fun", F.getName()))
  //  return;
  // if (Blocklist && Blocklist->inSection("coverage", "fun", F.getName()))
  // return;

  // afl++ START
  if (!F.size()) return;
  if (!isInInstrumentList(&F)) return;
  // afl++ END

  if (Options.CoverageType >= SanitizerCoverageOptions::SCK_Edge)
    SplitAllCriticalEdges(
        F, CriticalEdgeSplittingOptions().setIgnoreUnreachableDests());
  SmallVector<Instruction *, 8> IndirCalls;
  SmallVector<BasicBlock *, 16> BlocksToInstrument;

  const DominatorTree *    DT = DTCallback(F);
  const PostDominatorTree *PDT = PDTCallback(F);
  const LoopInfo *         LI = LCallback(F);
  bool                     IsLeafFunc = true;

  if (!no_interesting && LI && do_loop) {

    // fprintf(stderr, "%s: Have LoopInfo!\n", F.getName().str().c_str());
    for (LoopInfo::iterator I = LI->begin(), E = LI->end(); I != E; ++I) {

      Loop *L = *I;
      // fprintf(stderr, "Have L = %u %u %u %u\n", L->getNumBlocks(),
      // L->getLoopDepth(), L->isInnermost(), L->isOutermost());
      BasicBlock *In, *Out;
      bool        ok = L->getIncomingAndBackEdge(In, Out);
      if (ok) {

        // fprintf(stderr, "in:%s %zu out:%s %zu\n", getBBName(In), In->size(),
        // getBBName(Out), Out->size());
        LLVMContext &        Ctx = F.getParent()->getContext();
        BasicBlock::iterator IP = In->getFirstInsertionPt();
        IRBuilder<>          IRB(&*IP);

        LoadInst *MapPtr = IRB.CreateLoad(AFLMapPtr);

        // Load counter for 1

        Value *MapPtrIdx = IRB.CreateGEP(
            MapPtr, ConstantInt::get(IntegerType::getInt8Ty(Ctx), 2));
        LoadInst *Counter = IRB.CreateLoad(MapPtrIdx);

        // Saturated Add

        auto cf = IRB.CreateICmpULT(
            Counter, ConstantInt::get(IntegerType::getInt8Ty(Ctx), 255));
        auto carry = IRB.CreateZExt(cf, IntegerType::getInt8Ty(Ctx));
        auto Incr = IRB.CreateAdd(Counter, carry);

        // Update bitmap

        IRB.CreateStore(Incr, MapPtrIdx);

      }

      // auto subL = L->getSubLoops();
      // if (subL.size()) fprintf(stderr, "Have subloops!\n");

    }

  }

  for (auto &BB : F) {

    u32 call_cnt = 0;

    for (auto &IN : BB) {

      CallInst *callInst = nullptr;

      if ((callInst = dyn_cast<CallInst>(&IN))) {

        Function *Callee = callInst->getCalledFunction();
        if (!Callee) continue;
        if (callInst->getCallingConv() != llvm::CallingConv::C) continue;
        StringRef FuncName = Callee->getName();

        if (isInterestingCallInst(callInst)) {

          call_cnt = 1;
          continue;

        }

        if (FuncName.compare(StringRef("__afl_coverage_interesting"))) continue;

        Value *val = ConstantInt::get(Int32Ty, ++afl_global_id);
        callInst->setOperand(1, val);

      }

    }

    if (shouldInstrumentBlock(F, &BB, DT, PDT, Options))
      BlocksToInstrument.push_back(&BB);

    for (auto &Inst : BB) {

      if (Options.IndirectCalls) {

        CallBase *CB = dyn_cast<CallBase>(&Inst);
        if (CB && !CB->getCalledFunction()) IndirCalls.push_back(&Inst);

      }

    }

    if (!no_interesting && call_cnt && do_func) {

      LLVMContext &        Ctx = F.getParent()->getContext();
      BasicBlock::iterator IP = BB.getFirstInsertionPt();
      IRBuilder<>          IRB(&*IP);

      LoadInst *MapPtr = IRB.CreateLoad(AFLMapPtr);

      // Load counter for 1

      Value *   MapPtrIdx = IRB.CreateGEP(MapPtr, One);
      LoadInst *Counter = IRB.CreateLoad(MapPtrIdx);

      // Saturated Add

      auto cf = IRB.CreateICmpULT(
          Counter, ConstantInt::get(IntegerType::getInt8Ty(Ctx), 255));
      auto carry = IRB.CreateZExt(cf, IntegerType::getInt8Ty(Ctx));
      auto Incr = IRB.CreateAdd(Counter, carry);

      // Update bitmap

      IRB.CreateStore(Incr, MapPtrIdx);

    }

  }

  InjectCoverage(F, BlocksToInstrument, IsLeafFunc);
  InjectCoverageForIndirectCalls(F, IndirCalls);

}

GlobalVariable *ModuleSanitizerCoverage::CreateFunctionLocalArrayInSection(
    size_t NumElements, Function &F, Type *Ty, const char *Section) {

  ArrayType *ArrayTy = ArrayType::get(Ty, NumElements);
  auto       Array = new GlobalVariable(
      *CurModule, ArrayTy, false, GlobalVariable::PrivateLinkage,
      Constant::getNullValue(ArrayTy), "__sancov_gen_");

#if LLVM_VERSION_MAJOR > 12
  if (TargetTriple.supportsCOMDAT() &&
      (TargetTriple.isOSBinFormatELF() || !F.isInterposable()))
    if (auto Comdat = getOrCreateFunctionComdat(F, TargetTriple))
      Array->setComdat(Comdat);
#else
  if (TargetTriple.supportsCOMDAT() && !F.isInterposable())
    if (auto Comdat =
            GetOrCreateFunctionComdat(F, TargetTriple, CurModuleUniqueId))
      Array->setComdat(Comdat);
#endif
  Array->setSection(getSectionName(Section));
  Array->setAlignment(Align(DL->getTypeStoreSize(Ty).getFixedSize()));
  GlobalsToAppendToUsed.push_back(Array);
  GlobalsToAppendToCompilerUsed.push_back(Array);
  MDNode *MD = MDNode::get(F.getContext(), ValueAsMetadata::get(&F));
  Array->addMetadata(LLVMContext::MD_associated, *MD);

  return Array;

}

GlobalVariable *ModuleSanitizerCoverage::CreatePCArray(
    Function &F, ArrayRef<BasicBlock *> AllBlocks) {

  size_t N = AllBlocks.size();
  assert(N);
  SmallVector<Constant *, 32> PCs;
  IRBuilder<>                 IRB(&*F.getEntryBlock().getFirstInsertionPt());
  for (size_t i = 0; i < N; i++) {

    if (&F.getEntryBlock() == AllBlocks[i]) {

      PCs.push_back((Constant *)IRB.CreatePointerCast(&F, IntptrPtrTy));
      PCs.push_back((Constant *)IRB.CreateIntToPtr(
          ConstantInt::get(IntptrTy, 1), IntptrPtrTy));

    } else {

      PCs.push_back((Constant *)IRB.CreatePointerCast(
          BlockAddress::get(AllBlocks[i]), IntptrPtrTy));
      PCs.push_back((Constant *)IRB.CreateIntToPtr(
          ConstantInt::get(IntptrTy, 0), IntptrPtrTy));

    }

  }

  auto *PCArray = CreateFunctionLocalArrayInSection(N * 2, F, IntptrPtrTy,
                                                    SanCovPCsSectionName);
  PCArray->setInitializer(
      ConstantArray::get(ArrayType::get(IntptrPtrTy, N * 2), PCs));
  PCArray->setConstant(true);

  return PCArray;

}

void ModuleSanitizerCoverage::CreateFunctionLocalArrays(
    Function &F, ArrayRef<BasicBlock *> AllBlocks) {

  if (Options.TracePCGuard)
    FunctionGuardArray = CreateFunctionLocalArrayInSection(
        AllBlocks.size(), F, Int32Ty, SanCovGuardsSectionName);
  if (Options.Inline8bitCounters)
    Function8bitCounterArray = CreateFunctionLocalArrayInSection(
        AllBlocks.size(), F, Int8Ty, SanCovCountersSectionName);
  if (Options.InlineBoolFlag)
    FunctionBoolArray = CreateFunctionLocalArrayInSection(
        AllBlocks.size(), F, Int1Ty, SanCovBoolFlagSectionName);
  if (Options.PCTable) FunctionPCsArray = CreatePCArray(F, AllBlocks);

}

bool ModuleSanitizerCoverage::InjectCoverage(Function &             F,
                                             ArrayRef<BasicBlock *> AllBlocks,
                                             bool IsLeafFunc) {

  if (AllBlocks.empty()) return false;
  CreateFunctionLocalArrays(F, AllBlocks);

  for (size_t i = 0, N = AllBlocks.size(); i < N; i++) {

    // afl++ START
    if (BlockList.size()) {

      int skip = 0;
      for (uint32_t k = 0; k < BlockList.size(); k++) {

        if (AllBlocks[i] == BlockList[k]) {

          if (debug)
            fprintf(stderr,
                    "DEBUG: Function %s skipping BB with/after __afl_loop\n",
                    F.getName().str().c_str());
          skip = 1;

        }

      }

      if (skip) continue;

    }

    // afl++ END

    InjectCoverageAtBlock(F, *AllBlocks[i], i, IsLeafFunc);

  }

  return true;

}

// On every indirect call we call a run-time function
// __sanitizer_cov_indir_call* with two parameters:
//   - callee address,
//   - global cache array that contains CacheSize pointers (zero-initialized).
//     The cache is used to speed up recording the caller-callee pairs.
// The address of the caller is passed implicitly via caller PC.
// CacheSize is encoded in the name of the run-time function.
void ModuleSanitizerCoverage::InjectCoverageForIndirectCalls(
    Function &F, ArrayRef<Instruction *> IndirCalls) {

  if (IndirCalls.empty()) return;
  assert(Options.TracePC || Options.TracePCGuard ||
         Options.Inline8bitCounters || Options.InlineBoolFlag);
  for (auto I : IndirCalls) {

    IRBuilder<> IRB(I);
    CallBase &  CB = cast<CallBase>(*I);
    Value *     Callee = CB.getCalledOperand();
    if (isa<InlineAsm>(Callee)) continue;
    IRB.CreateCall(SanCovTracePCIndir, IRB.CreatePointerCast(Callee, IntptrTy));

  }

}

void ModuleSanitizerCoverage::InjectCoverageAtBlock(Function &F, BasicBlock &BB,
                                                    size_t Idx,
                                                    bool   IsLeafFunc) {

  BasicBlock::iterator IP = BB.getFirstInsertionPt();
  bool                 IsEntryBB = &BB == &F.getEntryBlock();

  if (IsEntryBB) {

    // Keep static allocas and llvm.localescape calls in the entry block.  Even
    // if we aren't splitting the block, it's nice for allocas to be before
    // calls.
    IP = PrepareToSplitEntryBlock(BB, IP);

  }

  IRBuilder<> IRB(&*IP);
  if (Options.TracePC) {

    IRB.CreateCall(SanCovTracePC)
#if LLVM_VERSION_MAJOR < 12
        ->cannotMerge();  // gets the PC using GET_CALLER_PC.
#else
        ->setCannotMerge();  // gets the PC using GET_CALLER_PC.
#endif

  }

  if (Options.TracePCGuard) {

    // afl++ START
    ++afl_global_id;

    if (documentFile) {

      unsigned long long int moduleID =
          (((unsigned long long int)(rand() & 0xffffffff)) << 32) | getpid();
      fprintf(documentFile, "ModuleID=%llu Function=%s edgeID=%u\n", moduleID,
              F.getName().str().c_str(), afl_global_id);

    }

    /* Set the ID of the inserted basic block */

    ConstantInt *CurLoc = ConstantInt::get(Int32Tyi, afl_global_id);

    /* Load SHM pointer */

    Value *MapPtrIdx;

    if (map_addr) {

      MapPtrIdx = IRB.CreateGEP(MapPtrFixed, CurLoc);

    } else {

      LoadInst *MapPtr = IRB.CreateLoad(AFLMapPtr);
      MapPtr->setMetadata(Mo->getMDKindID("nosanitize"),
                          MDNode::get(*Ct, None));
      MapPtrIdx = IRB.CreateGEP(MapPtr, CurLoc);

    }

    /* Update bitmap */
    if (use_threadsafe_counters) {                                /* Atomic */

      IRB.CreateAtomicRMW(llvm::AtomicRMWInst::BinOp::Add, MapPtrIdx, One,
#if LLVM_VERSION_MAJOR >= 13
                          llvm::MaybeAlign(1),
#endif
                          llvm::AtomicOrdering::Monotonic);
<<<<<<< HEAD

    } else {

      LoadInst *Counter = IRB.CreateLoad(MapPtrIdx);
      Counter->setMetadata(Mo->getMDKindID("nosanitize"),
                           MDNode::get(*Ct, None));

      Value *Incr = IRB.CreateAdd(Counter, One);

      if (skip_nozero == NULL) {

        auto cf = IRB.CreateICmpEQ(Incr, Zero);
        auto carry = IRB.CreateZExt(cf, Int8Tyi);
        Incr = IRB.CreateAdd(Incr, carry);

      }

      IRB.CreateStore(Incr, MapPtrIdx)
          ->setMetadata(Mo->getMDKindID("nosanitize"), MDNode::get(*Ct, None));

=======

    } else {

      LoadInst *Counter = IRB.CreateLoad(MapPtrIdx);
      Counter->setMetadata(Mo->getMDKindID("nosanitize"),
                           MDNode::get(*Ct, None));

      Value *Incr = IRB.CreateAdd(Counter, One);

      if (skip_nozero == NULL) {

        auto cf = IRB.CreateICmpEQ(Incr, Zero);
        auto carry = IRB.CreateZExt(cf, Int8Tyi);
        Incr = IRB.CreateAdd(Incr, carry);

      }

      IRB.CreateStore(Incr, MapPtrIdx)
          ->setMetadata(Mo->getMDKindID("nosanitize"), MDNode::get(*Ct, None));

>>>>>>> 0d78c101
    }

    // done :)

    inst++;
    // afl++ END

    /*
    XXXXXXXXXXXXXXXXXXX

        auto GuardPtr = IRB.CreateIntToPtr(
            IRB.CreateAdd(IRB.CreatePointerCast(FunctionGuardArray, IntptrTy),
                          ConstantInt::get(IntptrTy, Idx * 4)),
            Int32PtrTy);

        IRB.CreateCall(SanCovTracePCGuard, GuardPtr)->setCannotMerge();
    */

  }

  if (Options.Inline8bitCounters) {

    auto CounterPtr = IRB.CreateGEP(
        Function8bitCounterArray->getValueType(), Function8bitCounterArray,
        {ConstantInt::get(IntptrTy, 0), ConstantInt::get(IntptrTy, Idx)});
    auto Load = IRB.CreateLoad(Int8Ty, CounterPtr);
    auto Inc = IRB.CreateAdd(Load, ConstantInt::get(Int8Ty, 1));
    auto Store = IRB.CreateStore(Inc, CounterPtr);
    SetNoSanitizeMetadata(Load);
    SetNoSanitizeMetadata(Store);

  }

  if (Options.InlineBoolFlag) {

    auto FlagPtr = IRB.CreateGEP(
        FunctionBoolArray->getValueType(), FunctionBoolArray,
        {ConstantInt::get(IntptrTy, 0), ConstantInt::get(IntptrTy, Idx)});
    auto Load = IRB.CreateLoad(Int1Ty, FlagPtr);
    auto ThenTerm =
        SplitBlockAndInsertIfThen(IRB.CreateIsNull(Load), &*IP, false);
    IRBuilder<> ThenIRB(ThenTerm);
    auto Store = ThenIRB.CreateStore(ConstantInt::getTrue(Int1Ty), FlagPtr);
    SetNoSanitizeMetadata(Load);
    SetNoSanitizeMetadata(Store);

  }

}

std::string ModuleSanitizerCoverage::getSectionName(
    const std::string &Section) const {

  if (TargetTriple.isOSBinFormatCOFF()) {

    if (Section == SanCovCountersSectionName) return ".SCOV$CM";
    if (Section == SanCovBoolFlagSectionName) return ".SCOV$BM";
    if (Section == SanCovPCsSectionName) return ".SCOVP$M";
    return ".SCOV$GM";  // For SanCovGuardsSectionName.

  }

  if (TargetTriple.isOSBinFormatMachO()) return "__DATA,__" + Section;
  return "__" + Section;

}

/*
std::string ModuleSanitizerCoverage::getSectionStart(
    const std::string &Section) const {

  if (TargetTriple.isOSBinFormatMachO())
    return "\1section$start$__DATA$__" + Section;
  return "__start___" + Section;

}

std::string ModuleSanitizerCoverage::getSectionEnd(
    const std::string &Section) const {

  if (TargetTriple.isOSBinFormatMachO())
    return "\1section$end$__DATA$__" + Section;
  return "__stop___" + Section;

}

*/

char ModuleSanitizerCoverageLegacyPass::ID = 0;

INITIALIZE_PASS_BEGIN(ModuleSanitizerCoverageLegacyPass, "sancov",
                      "Pass for instrumenting coverage on functions", false,
                      false)
INITIALIZE_PASS_DEPENDENCY(DominatorTreeWrapperPass)
INITIALIZE_PASS_DEPENDENCY(PostDominatorTreeWrapperPass)
INITIALIZE_PASS_END(ModuleSanitizerCoverageLegacyPass, "sancov",
                    "Pass for instrumenting coverage on functions", false,
                    false)

ModulePass *llvm::createModuleSanitizerCoverageLegacyPassPass(
    const SanitizerCoverageOptions &Options,
    const std::vector<std::string> &AllowlistFiles,
    const std::vector<std::string> &BlocklistFiles) {

  return new ModuleSanitizerCoverageLegacyPass(Options);
  //, AllowlistFiles, BlocklistFiles);

}

static void registerLTOPass(const PassManagerBuilder &,
                            legacy::PassManagerBase &PM) {

  auto p = new ModuleSanitizerCoverageLegacyPass();
  PM.add(new LoopInfoWrapperPass());
  PM.add(p);

}

static RegisterStandardPasses RegisterCompTransPass(
    PassManagerBuilder::EP_OptimizerLast, registerLTOPass);

static RegisterStandardPasses RegisterCompTransPass0(
    PassManagerBuilder::EP_EnabledOnOptLevel0, registerLTOPass);

#if LLVM_VERSION_MAJOR >= 11
static RegisterStandardPasses RegisterCompTransPassLTO(
    PassManagerBuilder::EP_FullLinkTimeOptimizationLast, registerLTOPass);
#endif
<|MERGE_RESOLUTION|>--- conflicted
+++ resolved
@@ -243,11 +243,8 @@
   uint64_t                         map_addr = 0;
   const char *                     skip_nozero = NULL;
   const char *                     use_threadsafe_counters = nullptr;
-<<<<<<< HEAD
-=======
   uint32_t                         do_loop = 1, do_func = 1;
   char *                           no_interesting = NULL;
->>>>>>> 0d78c101
   std::vector<BasicBlock *>        BlockList;
   DenseMap<Value *, std::string *> valueMap;
   std::vector<std::string>         dictionary;
@@ -465,12 +462,9 @@
 
   skip_nozero = getenv("AFL_LLVM_SKIP_NEVERZERO");
   use_threadsafe_counters = getenv("AFL_LLVM_THREADSAFE_INST");
-<<<<<<< HEAD
-=======
   no_interesting = getenv("AFL_NO_INTERESTING");
   if (getenv("LOOP_ONLY")) do_func = 0;
   if (getenv("FUNC_ONLY")) do_loop = 0;
->>>>>>> 0d78c101
 
   if ((ptr = getenv("AFL_LLVM_LTO_STARTID")) != NULL)
     if ((afl_global_id = atoi(ptr)) < 0)
@@ -1621,7 +1615,6 @@
                           llvm::MaybeAlign(1),
 #endif
                           llvm::AtomicOrdering::Monotonic);
-<<<<<<< HEAD
 
     } else {
 
@@ -1642,28 +1635,6 @@
       IRB.CreateStore(Incr, MapPtrIdx)
           ->setMetadata(Mo->getMDKindID("nosanitize"), MDNode::get(*Ct, None));
 
-=======
-
-    } else {
-
-      LoadInst *Counter = IRB.CreateLoad(MapPtrIdx);
-      Counter->setMetadata(Mo->getMDKindID("nosanitize"),
-                           MDNode::get(*Ct, None));
-
-      Value *Incr = IRB.CreateAdd(Counter, One);
-
-      if (skip_nozero == NULL) {
-
-        auto cf = IRB.CreateICmpEQ(Incr, Zero);
-        auto carry = IRB.CreateZExt(cf, Int8Tyi);
-        Incr = IRB.CreateAdd(Incr, carry);
-
-      }
-
-      IRB.CreateStore(Incr, MapPtrIdx)
-          ->setMetadata(Mo->getMDKindID("nosanitize"), MDNode::get(*Ct, None));
-
->>>>>>> 0d78c101
     }
 
     // done :)
