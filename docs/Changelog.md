# Changelog

  This is the list of all noteworthy changes made in every public release of
  the tool. See README.md for the general instruction manual.

## Staying informed

Want to stay in the loop on major new features? Join our mailing list by
sending a mail to <afl-users+subscribe@googlegroups.com>.

### Version ++3.13a (development)
  - Note: plot_data switched to relative time from unix time in 3.10
  - frida_mode - new mode that uses frida to fuzz binary-only targets,
    it currently supports persistent mode and cmplog.
    thanks to @WorksButNotTested!
  - create a fuzzing dictionary with the help of CodeQL thanks to
    @microsvuln! see utils/autodict_ql
  - afl-fuzz:
    - added patch by @realmadsci to support @@ as part of command line
      options, e.g. `afl-fuzz ... -- ./target --infile=@@`
    - add recording of previous fuzz attempts for persistent mode
      to allow replay of non-reproducable crashes, see
      AFL_PERSISTENT_RECORD in config.h and docs/envs.h
    - fixed a bug when trimming for stdin targets
    - default cmplog level (-l) is now 2, better efficiency.
    - cmplog level 3 (-l 3) now performs redqueen on everything.
      use with care.
    - better fuzzing strategy yields for enabled options
    - ensure one fuzzer sync per cycle
    - fix afl_custom_queue_new_entry original file name when syncing
      from fuzzers
    - on a crashing seed potentially the wrong input was disabled
    - added AFL_EXIT_ON_SEED_ISSUES env that will exit if a seed in
      -i dir crashes the target or results in a timeout. By default
      afl++ ignores these and uses them for splicing instead.
    - added AFL_EXIT_ON_TIME env that will make afl-fuzz exit fuzzing
      after no new paths have been found for n seconds
    - when AFL_FAST_CAL is set a variable path will now be calibrated
      8 times instead of originally 40. Long calibration is now 20.
    - added AFL_TRY_AFFINITY to try to bind to CPUs but don't error if
      it fails
  - afl-cc:
    - We do not support llvm versions prior 6.0 anymore
    - Fix for -pie compiled binaries with default afl-clang-fast PCGUARD
    - Leak Sanitizer (AFL_USE_LSAN) added by Joshua Rogers, thanks!
    - Removed InsTrim instrumentation as it is not as good as PCGUARD
    - Removed automatic linking with -lc++ for LTO mode
    - Fixed a crash in llvm dict2file when a strncmp length was -1
    - added --afl-noopt support
  - utils/aflpp_driver:
    - aflpp_qemu_driver_hook fixed to work with qemu_mode
    - aflpp_driver now compiled with -fPIC
  - unicornafl:
    - fix MIPS delay slot caching, thanks @JackGrence
    - fixed aarch64 exit address
    - execution no longer stops at address 0x0
  - updated afl-system-config to support Arch Linux weirdness and increase
    MacOS shared memory
  - updated the grammar custom mutator to the newest version
  - add -d (add dead fuzzer stats) to afl-whatsup
<<<<<<< HEAD
  - add thread safe counters for LLVM CLASSIC (set AFL_LLVM_THREADSAFE_INST)
=======
  - added AFL_PRINT_FILENAMES to afl-showmap/cmin to print the
    current filename
  - afl-showmap/cmin will now process queue items in alphabetical order
>>>>>>> 1a2da67e

### Version ++3.12c (release)
  - afl-fuzz:
    - added AFL_TARGET_ENV variable to pass extra env vars to the target
      (for things like LD_LIBRARY_PATH)
    - fix map detection, AFL_MAP_SIZE not needed anymore for most cases
    - fix counting favorites (just a display thing)
  - afl-cc:
    - fix cmplog rtn (rare crash and not being able to gather ptr data)
    - fix our own PCGUARD implementation to compile with llvm 10.0.1
    - link runtime not to shared libs
    - ensure shared libraries are properly built and instrumented
    - AFL_LLVM_INSTRUMENT_ALLOW/DENY were not implemented for LTO, added
    - show correct LLVM PCGUARD NATIVE mode when auto switching to it
      and keep fsanitize-coverage-*list=...
      Short mnemnonic NATIVE is now also accepted.
  - qemu_mode (thanks @realmadsci):
    - move AFL_PRELOAD and AFL_USE_QASAN logic inside afl-qemu-trace
    - add AFL_QEMU_CUSTOM_BIN
  - unicorn_mode
    - accidently removed the subfolder from github, re-added
  - added DEFAULT_PERMISSION to config.h for all files created, default
    to 0600

### Version ++3.11c (release)
  - afl-fuzz:
    - better auto detection of map size
    - fix sanitizer settings (bug since 3.10c)
    - fix an off-by-one overwrite in cmplog
    - add non-unicode variants from unicode-looking dictionary entries
    - Rust custom mutator API improvements
    - Imported crash stats painted yellow on resume (only new ones are red)
  - afl-cc:
    - added AFL_NOOPT that will just pass everything to the normal
      gcc/clang compiler without any changes - to pass weird configure
      scripts
    - fixed a crash that can occur with ASAN + CMPLOG together plus
      better support for unicode (thanks to @stbergmann for reporting!)
    - fixed a crash in LAF transform for empty strings
    - handle erroneous setups in which multiple afl-compiler-rt are
      compiled into the target. This now also supports dlopen()
      instrumented libs loaded before the forkserver and even after the
      forkserver is started (then with collisions though)
    - the compiler rt was added also in object building (-c) which
      should have been fixed years ago but somewhere got lost :(
    - Renamed CTX to CALLER, added correct/real CTX implementation to
      CLASSIC
  - qemu_mode:
    - added AFL_QEMU_EXCLUDE_RANGES env by @realmadsci, thanks!
    - if no new/updated checkout is wanted, build with:
      NO_CHECKOUT=1 ./build_qemu_support.sh
    - we no longer perform a "git drop"
  - afl-cmin: support filenames with spaces

### Version ++3.10c (release)
  - Mac OS ARM64 support
  - Android support fixed and updated by Joey Jiaojg - thanks!
  - New selective instrumentation option with __AFL_COVERAGE_* commands
    to be placed in the source code.
    Check out instrumentation/README.instrument_list.md
  - afl-fuzz
    - Making AFL_MAP_SIZE (mostly) obsolete - afl-fuzz now learns on
      start the target map size
    - upgraded cmplog/redqueen: solving for floating point, solving
      transformations (e.g. toupper, tolower, to/from hex, xor,
      arithmetics, etc.). This is costly hence new command line option
      `-l` that sets the intensity (values 1 to 3). Recommended is 2.
    - added `AFL_CMPLOG_ONLY_NEW` to not use cmplog on initial seeds
      from `-i` or resumes (these have most likely already been done)
    - fix crash for very, very fast targets+systems (thanks to mhlakhani
      for reporting)
    - on restarts (`-i`)/autoresume (AFL_AUTORESUME) the stats are now
      reloaded and used, thanks to Vimal Joseph for this patch! 
    - changed the meaning of '+' of the '-t' option, it now means to
      auto-calculate the timeout with the value given being the max
      timeout. The original meaning of skipping timeouts instead of
      abort is now inherent to the -t option.
    - if deterministic mode is active (`-D`, or `-M` without `-d`) then
      we sync after every queue entry as this can take very long time
      otherwise
    - added minimum SYNC_TIME to include/config.h (30 minutes default)
    - better detection if a target needs a large shared map
    - fix for `-Z`
    - fixed a few crashes
    - switched to an even faster RNG
    - added hghwng's patch for faster trace map analysis
    - printing suggestions for mistyped `AFL_` env variables
    - added Rust bindings for custom mutators (thanks @julihoh)
  - afl-cc
    - allow instrumenting LLVMFuzzerTestOneInput
    - fixed endless loop for allow/blocklist lines starting with a
      comment (thanks to Zherya for reporting)
    - cmplog/redqueen now also tracks floating point, _ExtInt() + 128bit
    - cmplog/redqueen can now process basic libc++ and libstdc++
      std::string comparisons (no position or length type variants)
    - added support for __afl_coverage_interesting() for LTO and our
      own PCGUARD (llvm 10.0.1+), read more about this function and
      selective coverage in instrumentation/README.instrument_list.md
    - added AFL_LLVM_INSTRUMENT option NATIVE for native clang pc-guard
      support (less performant than our own), GCC for old afl-gcc and
      CLANG for old afl-clang
    - fixed a potential crash in the LAF feature
    - workaround for llvm bitcast lto bug
    - workaround for llvm 13
  - qemuafl
    - QASan (address sanitizer for Qemu) ported to qemuafl!
      See qemu_mode/libqasan/README.md
    - solved some persistent mode bugs (thanks Dil4rd)
    - solved an issue when dumping the memory maps (thanks wizche)
    - Android support for QASan
  - unicornafl
    - Substantial speed gains in python bindings for certain use cases
    - Improved rust bindings
    - Added a new example harness to compare python, c and rust bindings
  - afl-cmin and afl-showmap now support the -f option
  - afl_plot now also generates a graph on the discovered edges
  - changed default: no memory limit for afl-cmin and afl-cmin.bash
  - warn on any _AFL and __AFL env vars.
  - set AFL_IGNORE_UNKNOWN_ENVS to not warn on unknown AFL_... env vars
  - added dummy Makefile to instrumentation/
  - Updated utils/afl_frida to be 5% faster, 7% on x86_x64
  - Added `AFL_KILL_SIGNAL` env variable (thanks @v-p-b)
  - @Edznux added a nice documentation on how to use rpc.statsd with
    afl++ in docs/rpc_statsd.md, thanks!

### Version ++3.00c (release)
  - llvm_mode/ and gcc_plugin/ moved to instrumentation/
  - examples/ renamed to utils/
  - moved libdislocator, libtokencap and qdbi_mode to utils/
  - all compilers combined to afl-cc which emulates the previous ones
  - afl-llvm/gcc-rt.o merged into afl-compiler-rt.o
  - afl-fuzz
    - not specifying -M or -S will now auto-set "-S default"
    - deterministic fuzzing is now disabled by default and can be enabled with
      -D. It is still enabled by default for -M.
    - a new seed selection was implemented that uses weighted randoms based on
      a schedule performance score, which is much better that the previous
      walk the whole queue approach. Select the old mode with -Z (auto enabled
      with -M)
    - Marcel Boehme submitted a patch that improves all AFFast schedules :)
    - the default schedule is now FAST
    - memory limits are now disabled by default, set them with -m if required
    - rpc.statsd support, for stats and charts, by Edznux, thanks a lot!
    - reading testcases from -i now descends into subdirectories
    - allow the -x command line option up to 4 times
    - loaded extras now have a duplication protection
    - If test cases are too large we do a partial read on the maximum
      supported size
    - longer seeds with the same trace information will now be ignored
      for fuzzing but still be used for splicing
    - crashing seeds are now not prohibiting a run anymore but are
      skipped - they are used for splicing, though
    - update MOpt for expanded havoc modes
    - setting the env var AFL_NO_AUTODICT will not load an LTO autodictionary
    - added NO_SPLICING compile option and makefile define
    - added INTROSPECTION make target that writes all mutations to
      out/NAME/introspection.txt
    - print special compile time options used in help output
    - when using -c cmplog, one of the childs was not killed, fixed
    - somewhere we broke -n dumb fuzzing, fixed
    - added afl_custom_describe to the custom mutator API to allow for easy
      mutation reproduction on crashing inputs
    - new env. var. AFL_NO_COLOR (or AFL_NO_COLOUR) to suppress colored
      console output (when configured with USE_COLOR and not ALWAYS_COLORED)
  - instrumentation
    - We received an enhanced gcc_plugin module from AdaCore, thank you
      very much!!
    - not overriding -Ox or -fno-unroll-loops anymore
    - we now have our own trace-pc-guard implementation. It is the same as
      -fsanitize-coverage=trace-pc-guard from llvm 12, but: it is a) inline
      and b) works from llvm 10.0.1 + onwards :)
    - new llvm pass: dict2file via AFL_LLVM_DICT2FILE, create afl-fuzz
      -x dictionary of string comparisons found during compilation
    - LTO autodict now also collects interesting cmp comparisons,
      std::string compare + find + ==, bcmp
    - fix crash in dict2file for integers > 64 bit
  - custom mutators
    - added a new custom mutator: symcc -> https://github.com/eurecom-s3/symcc/
    - added a new custom mutator: libfuzzer that integrates libfuzzer mutations
    - Our afl++ Grammar-Mutator is now better integrated into custom_mutators/
    - added INTROSPECTION support for custom modules
    - python fuzz function was not optional, fixed
    - some python mutator speed improvements
  - afl-cmin/afl-cmin.bash now search first in PATH and last in AFL_PATH
  - unicornafl synced with upstream version 1.02 (fixes, better rust bindings)
  - renamed AFL_DEBUG_CHILD_OUTPUT to AFL_DEBUG_CHILD
  - added AFL_CRASH_EXITCODE env variable to treat a child exitcode as crash


### Version ++2.68c (release)
  - added the GSoC excellent afl++ grammar mutator by Shengtuo to our
    custom_mutators/ (see custom_mutators/README.md) - or get it here:
    https://github.com/AFLplusplus/Grammar-Mutator
  - a few QOL changes for Apple and its outdated gmake
  - afl-fuzz:
    - fix for auto dictionary entries found during fuzzing to not throw out
      a -x dictionary
    - added total execs done to plot file
    - AFL_MAX_DET_EXTRAS env variable added to control the amount of
      deterministic dict entries without recompiling.
    - AFL_FORKSRV_INIT_TMOUT env variable added to control the time to wait
      for the forkserver to come up without the need to increase the overall
      timeout.
    - bugfix for cmplog that results in a heap overflow based on target data
      (thanks to the magma team for reporting!)
    - write fuzzing setup into out/fuzzer_setup (environment variables and
      command line)
  - custom mutators:
    - added afl_custom_fuzz_count/fuzz_count function to allow specifying
      the number of fuzz attempts for custom_fuzz
  - llvm_mode:
    - ported SanCov to LTO, and made it the default for LTO. better
      instrumentation locations
    - Further llvm 12 support (fast moving target like afl++ :-) )
    - deprecated LLVM SKIPSINGLEBLOCK env environment


### Version ++2.67c (release)
  - Support for improved afl++ snapshot module:
    https://github.com/AFLplusplus/AFL-Snapshot-LKM
  - Due to the instrumentation needing more memory, the initial memory sizes
    for -m have been increased
  - afl-fuzz:
     - added -F option to allow -M main fuzzers to sync to foreign fuzzers,
       e.g. honggfuzz or libfuzzer
     - added -b option to bind to a specific CPU
     - eliminated CPU affinity race condition for -S/-M runs
     - expanded havoc mode added, on no cycle finds add extra splicing and
       MOpt into the mix
     - fixed a bug in redqueen for strings and made deterministic with -s
     - Compiletime autodictionary fixes
  - llvm_mode:
     - now supports llvm 12
     - support for AFL_LLVM_ALLOWLIST/AFL_LLVM_DENYLIST (previous
       AFL_LLVM_WHITELIST and AFL_LLVM_INSTRUMENT_FILE are deprecated and
       are matched to AFL_LLVM_ALLOWLIST). The format is compatible to llvm
       sancov, and also supports function matching :)
     - added neverzero counting to trace-pc/pcgard
     - fixes for laf-intel float splitting (thanks to mark-griffin for
       reporting)
     - fixes for llvm 4.0
     - skipping ctors and ifuncs for instrumentation
     - LTO: switch default to the dynamic memory map, set AFL_LLVM_MAP_ADDR
            for a fixed map address (eg. 0x10000)
     - LTO: improved stability for persistent mode, no other instrumentation
            has that advantage
     - LTO: fixed autodict for long strings
     - LTO: laf-intel and redqueen/cmplog are now applied at link time
            to prevent llvm optimizing away the splits
     - LTO: autodictionary mode is a fixed default now
     - LTO: instrim instrumentation disabled, only classic support used
            as it is always better
     - LTO: env var AFL_LLVM_DOCUMENT_IDS=file will document which edge ID
            was given to which function during compilation
     - LTO: single block functions were not implemented by default, fixed
     - LTO: AFL_LLVM_SKIP_NEVERZERO behaviour was inversed, fixed
     - setting AFL_LLVM_LAF_SPLIT_FLOATS now activates
       AFL_LLVM_LAF_SPLIT_COMPARES
     - support for -E and -shared compilation runs
  - added honggfuzz mangle as a custom mutator in custom_mutators/honggfuzz
  - added afl-frida gum solution to examples/afl_frida (mostly imported
    from https://github.com/meme/hotwax/)
  - small fixes to afl-plot, afl-whatsup and man page creation
  - new README, added FAQ


### Version ++2.66c (release)
  - renamed the main branch on Github to "stable"
  - renamed master/slave to main/secondary
  - renamed blacklist/whitelist to ignorelist/instrumentlist ->
    AFL_LLVM_INSTRUMENT_FILE and AFL_GCC_INSTRUMENT_FILE
  - warn on deprecated environment variables
  - afl-fuzz:
     - -S secondary nodes now only sync from the main node to increase
       performance, the -M main node still syncs from everyone. Added checks
       that ensure exactly one main node is present and warn otherwise
     - Add -D after -S to force a secondary to perform deterministic fuzzing
     - If no main node is present at a sync one secondary node automatically
       becomes a temporary main node until a real main nodes shows up
     - Fixed a mayor performance issue we inherited from AFLfast
     - switched murmur2 hashing and random() for xxh3 and xoshiro256**,
       resulting in an up to 5.5% speed increase
     - Resizing the window does not crash afl-fuzz anymore
     - Ensure that the targets are killed on exit
     - fix/update to MOpt (thanks to arnow117)
     - added MOpt dictionary support from repo
     - added experimental SEEK power schedule. It is EXPLORE with ignoring
       the runtime and less focus on the length of the test case
  - llvm_mode:
    - the default instrumentation is now PCGUARD if the llvm version is >= 7,
      as it is faster and provides better coverage. The original afl
      instrumentation can be set via AFL_LLVM_INSTRUMENT=AFL. This is
      automatically done when the instrument_file list feature is used. 
    - PCGUARD mode is now even better because we made it collision free - plus
      it has a fixed map size, so it is also faster! :)
    - some targets want a ld variant for LD that is not gcc/clang but ld,
      added afl-ld-lto to solve this
    - lowered minimum required llvm version to 3.4 (except LLVMInsTrim, which
      needs 3.8.0)
    - instrument_file list feature now supports wildcards (thanks to sirmc)
    - small change to cmplog to make it work with current llvm 11-dev
    - added AFL_LLVM_LAF_ALL, sets all laf-intel settings
    - LTO instrument_files functionality rewritten, now main, _init etc functions
      need not to be listed anymore
    - fixed crash in compare-transform-pass when strcasecmp/strncasecmp was
      tried to be instrumented with LTO
    - fixed crash in cmplog with LTO
    - enable snapshot lkm also for persistent mode
  - Unicornafl
    - Added powerPC support from unicorn/next
    - rust bindings!
  - CMPLOG/Redqueen now also works for MMAP sharedmem
  - ensure shmem is released on errors
  - we moved radamsa to be a custom mutator in ./custom_mutators/. It is not
    compiled by default anymore.
  - allow running in /tmp (only unsafe with umask 0)
  - persistent mode shared memory testcase handover (instead of via
    files/stdin) - 10-100% performance increase
  - General support for 64 bit PowerPC, RiscV, Sparc etc.
  - fix afl-cmin.bash
  - slightly better performance compilation options for afl++ and targets
  - fixed afl-gcc/afl-as that could break on fast systems reusing pids in
    the same second
  - added lots of dictionaries from oss-fuzz, go-fuzz and Jakub Wilk
  - added former post_library examples to examples/custom_mutators/
  - Dockerfile upgraded to Ubuntu 20.04 Focal and installing llvm 11 and
    gcc 10 so afl-clang-lto can be build


### Version ++2.65c (release):
  - afl-fuzz:
     - AFL_MAP_SIZE was not working correctly
     - better python detection
     - an old, old bug in afl that would show negative stability in rare
       circumstances is now hopefully fixed
     - AFL_POST_LIBRARY was deprecated, use AFL_CUSTOM_MUTATOR_LIBRARY
       instead (see docs/custom_mutators.md)
  - llvm_mode:
     - afl-clang-fast/lto now do not skip single block functions. This
       behaviour can be reactivated with AFL_LLVM_SKIPSINGLEBLOCK
     - if LLVM 11 is installed the posix shm_open+mmap is used and a fixed
       address for the shared memory map is used as this increases the
       fuzzing speed
     - InsTrim now has an LTO version! :-) That is the best and fastest mode!
     - fixes to LTO mode if instrumented edges > MAP_SIZE
     - CTX and NGRAM can now be used together
     - CTX and NGRAM are now also supported in CFG/INSTRIM mode
     - AFL_LLVM_LAF_TRANSFORM_COMPARES could crash, fixed
     - added AFL_LLVM_SKIP_NEVERZERO to skip the never zero coverage counter
       implementation. For targets with few or no loops or heavily called
       functions. Gives a small performance boost.
  - qemu_mode:
    - add information on PIE/PIC load addresses for 32 bit
    - better dependency checks
  - gcc_plugin:
    - better dependency checks
  - unicorn_mode:
    - validate_crash_callback can now count non-crashing inputs as crash as well
    - better submodule handling
  - afl-showmap: fix for -Q mode
  - added examples/afl_network_proxy which allows to fuzz a target over the
    network (not fuzzing tcp/ip services but running afl-fuzz on one system
    and the target being on an embedded device)
  - added examples/afl_untracer which does a binary-only fuzzing with the
    modifications done in memory (intel32/64 and aarch64 support)
  - added examples/afl_proxy which can be easily used to fuzz and instrument
    non-standard things
  - all:
    - forkserver communication now also used for error reporting
    - fix 32 bit build options
    - make clean now leaves qemu-3.1.1.tar.xz and the unicornafl directory
      intact if in a git/svn checkout - unless "deepclean" is used


### Version ++2.64c (release):
  - llvm_mode LTO mode:
    - now requires llvm11 - but compiles all targets! :)
    - autodictionary feature added, enable with `AFL_LLVM_LTO_AUTODICTIONARY`
    - variable map size usage
  - afl-fuzz:
    - variable map size support added (only LTO mode can use this)
    - snapshot feature usage now visible in UI
    - Now setting `-L -1` will enable MOpt in parallel to normal mutation.
      Additionally, this allows to run dictionaries, radamsa and cmplog.
    - fix for cmplog/redqueen mode if stdin was used
    - fix for writing a better plot_data file
  - qemu_mode: fix for persistent mode (which would not terminate or get stuck)
  - compare-transform/AFL_LLVM_LAF_TRANSFORM_COMPARES now transforms also
    static global and local variable comparisons (cannot find all though)
  - extended forkserver: map_size and more information is communicated to
    afl-fuzz (and afl-fuzz acts accordingly)
  - new environment variable: AFL_MAP_SIZE to specify the size of the shared map
  - if AFL_CC/AFL_CXX is set but empty afl compilers did fail, fixed
    (this bug is in vanilla afl too)
  - added NO_PYTHON flag to disable python support when building afl-fuzz
  - more refactoring


### Version ++2.63c (release):

  ! the repository was moved from vanhauser-thc to AFLplusplus. It is now
    an own organisation :)
  ! development and acceptance of PRs now happen only in the dev branch
    and only occasionally when everything is fine we PR to master
  - all:
    - big code changes to make afl-fuzz thread-safe so afl-fuzz can spawn
      multiple fuzzing threads in the future or even become a library
    - afl basic tools now report on the environment variables picked up
    - more tools get environment variable usage info in the help output
    - force all output to stdout (some OK/SAY/WARN messages were sent to
      stdout, some to stderr)
    - uninstrumented mode uses an internal forkserver ("fauxserver")
    - now builds with `-D_FORTIFY_SOURCE=2`
    - drastically reduced number of (de)allocations during fuzzing
  - afl-fuzz:
    - python mutator modules and custom mutator modules now use the same
      interface and hence the API changed
    - AFL_AUTORESUME will resume execution without the need to specify `-i -`
    - added experimental power schedules (-p):
      - mmopt: ignores runtime of queue entries, gives higher weighting to
               the last 5 queue entries
      - rare: puts focus on queue entries that hits rare branches, also ignores
              runtime
  - llvm_mode: 
    - added SNAPSHOT feature (using https://github.com/AFLplusplus/AFL-Snapshot-LKM)
    - added Control Flow Integrity sanitizer (AFL_USE_CFISAN)
    - added AFL_LLVM_INSTRUMENT option to control the instrumentation type
      easier: DEFAULT, CFG (INSTRIM), LTO, CTX, NGRAM-x (x=2-16)
    - made USE_TRACE_PC compile obsolete
  - LTO collision free instrumented added in llvm_mode with afl-clang-lto -
    this mode is amazing but requires you to build llvm 11 yourself
  - Added llvm_mode NGRAM prev_loc coverage by Adrean Herrera
    (https://github.com/adrianherrera/afl-ngram-pass/), activate by setting
    AFL_LLVM_INSTRUMENT=NGRAM-<value> or AFL_LLVM_NGRAM_SIZE=<value>
  - Added llvm_mode context sensitive branch coverage, activated by setting
    AFL_LLVM_INSTRUMENT=CTX or AFL_LLVM_CTX=1
  - llvm_mode InsTrim mode:
    - removed workaround for bug where paths were not instrumented and
      imported fix by author
    - made skipping 1 block functions an option and is disabled by default,
      set AFL_LLVM_INSTRIM_SKIPSINGLEBLOCK=1 to re-enable this
  - qemu_mode:
    - qemu_mode now uses solely the internal capstone version to fix builds
      on modern Linux distributions
    - QEMU now logs routine arguments for CmpLog when the target is x86
  - afl-tmin:
    - now supports hang mode `-H` to minimize hangs
    - fixed potential afl-tmin missbehavior for targets with multiple hangs
  - Pressing Control-c in afl-cmin did not terminate it for some OS
  - the custom API was rewritten and is now the same for Python and shared
    libraries.


### Version ++2.62c (release):

  - Important fix for memory allocation functions that result in afl-fuzz
    not identifying crashes - UPDATE!
  - Small fix for -E/-V to release the CPU
  - CmpLog does not need sancov anymore


### Version ++2.61c (release):

  - use -march=native if available
  - most tools now check for mistyped environment variables
  - gcc 10 is now supported
  - the memory safety checks are now disabled for a little more speed during
    fuzzing (only affects creating queue entries), can be toggled in config.h
  - afl-fuzz:
     - MOpt out of bounds writing crash fixed
     - now prints the real python version support compiled in
     - set stronger performance compile options and little tweaks
     - Android: prefer bigcores when selecting a CPU
     - CmpLog forkserver
     - Redqueen input-2-state mutator (cmp instructions only ATM)
     - all Python 2+3 versions supported now
     - changed execs_per_sec in fuzzer_stats from "current" execs per second
       (which is pointless) to total execs per second
     - bugfix for dictionary insert stage count (fix via Google repo PR)
     - added warning if -M is used together with custom mutators with _ONLY option
     - AFL_TMPDIR checks are now later and better explained if they fail
  - llvm_mode 
     - InsTrim: three bug fixes:
        1. (minor) no pointless instrumentation of 1 block functions
        2. (medium) path bug that leads a few blocks not instrumented that
           should be
        3. (major) incorrect prev_loc was written, fixed!
  - afl-clang-fast:
     - show in the help output for which llvm version it was compiled for
     - now does not need to be recompiled between trace-pc and pass
       instrumentation. compile normally and set AFL_LLVM_USE_TRACE_PC :)
     - LLVM 11 is supported
     - CmpLog instrumentation using SanCov (see llvm_mode/README.cmplog.md)
  - afl-gcc, afl-clang-fast, afl-gcc-fast:
     - experimental support for undefined behaviour sanitizer UBSAN
       (set AFL_USE_UBSAN=1)
     - the instrumentation summary output now also lists activated sanitizers
     - afl-as: added isatty(2) check back in
     - added AFL_DEBUG (for upcoming merge)
  - qemu_mode:
     - persistent mode is now also available for arm and aarch64
     - CmpLog instrumentation for QEMU (-c afl-fuzz command line option)
       for x86, x86_64, arm and aarch64
     - AFL_PERSISTENT_HOOK callback module for persistent QEMU
       (see examples/qemu_persistent_hook)
     - added qemu_mode/README.persistent.md documentation
     - AFL_ENTRYPOINT now has instruction granularity
  - afl-cmin is now a sh script (invoking awk) instead of bash for portability
    the original script is still present as afl-cmin.bash
  - afl-showmap: -i dir option now allows processing multiple inputs using the
     forkserver. This is for enhanced speed in afl-cmin.
  - added blacklist and instrument_filesing function check in all modules of llvm_mode
  - added fix from Debian project to compile libdislocator and libtokencap
  - libdislocator: AFL_ALIGNED_ALLOC to force size alignment to max_align_t


### Version ++2.60c (release):

  - fixed a critical bug in afl-tmin that was introduced during ++2.53d
  - added test cases for afl-cmin and afl-tmin to test/test.sh
  - added ./examples/argv_fuzzing ld_preload library by Kjell Braden
  - added preeny's desock_dup ld_preload library as
    ./examples/socket_fuzzing for network fuzzing
  - added AFL_AS_FORCE_INSTRUMENT environment variable for afl-as - this is
    for the retrorewrite project
  - we now set QEMU_SET_ENV from AFL_PRELOAD when qemu_mode is used


### Version ++2.59c (release):

  - qbdi_mode: fuzz android native libraries via QBDI framework
  - unicorn_mode: switched to the new unicornafl, thanks domenukk
                  (see https://github.com/vanhauser-thc/unicorn)
  - afl-fuzz:
     - added radamsa as (an optional) mutator stage (-R[R])
     - added -u command line option to not unlink the fuzz input file
     - Python3 support (autodetect)
     - AFL_DISABLE_TRIM env var to disable the trim stage
     - CPU affinity support for DragonFly
  - llvm_mode:
     - float splitting is now configured via AFL_LLVM_LAF_SPLIT_FLOATS
     - support for llvm 10 included now (thanks to devnexen)
  - libtokencap:
     - support for *BSD/OSX/Dragonfly added
     - hook common *cmp functions from widely used libraries
  - compcov:
     - hook common *cmp functions from widely used libraries
     - floating point splitting support for QEMU on x86 targets
  - qemu_mode: AFL_QEMU_DISABLE_CACHE env to disable QEMU TranslationBlocks caching
  - afl-analyze: added AFL_SKIP_BIN_CHECK support
  - better random numbers for gcc_plugin and llvm_mode (thanks to devnexen)
  - Dockerfile by courtesy of devnexen
  - added regex.dictionary
  - qemu and unicorn download scripts now try to download until the full
    download succeeded. f*ckin travis fails downloading 40% of the time!
  - more support for Android (please test!)
  - added the few Android stuff we didnt have already from Google afl repository
  - removed unnecessary warnings


### Version ++2.58c (release):

  - reverted patch to not unlink and recreate the input file, it resulted in
    performance loss of ~10%
  - added test/test-performance.sh script
  - (re)added gcc_plugin, fast inline instrumentation is not yet finished,
    however it includes the instrument_filesing and persistance feature! by hexcoder-
  - gcc_plugin tests added to testing framework


### Version ++2.54d-2.57c (release):

  - we jump to 2.57 instead of 2.55 to catch up with Google's versioning
  - persistent mode for QEMU (see qemu_mode/README.md)
  - custom mutator library is now an additional mutator, to exclusivly use it
    add AFL_CUSTOM_MUTATOR_ONLY (that will trigger the previous behaviour)
  - new library qemu_mode/unsigaction which filters sigaction events
  - afl-fuzz: new command line option -I to execute a command on a new crash
  - no more unlinking the input file, this way the input file can also be a
    FIFO or disk partition
  - setting LLVM_CONFIG for llvm_mode will now again switch to the selected
    llvm version. If your setup is correct.
  - fuzzing strategy yields for custom mutator were missing from the UI, added them :)
  - added "make tests" which will perform checks to see that all functionality
    is working as expected. this is currently the starting point, its not complete :)
  - added mutation documentation feature ("make document"), creates afl-fuzz-document
    and saves all mutations of the first run on the first file into out/queue/mutations
  - libtokencap and libdislocator now compile to the afl_root directory and are
    installed to the .../lib/afl directory when present during make install
  - more BSD support, e.g. free CPU binding code for FreeBSD (thanks to devnexen)
  - reducing duplicate code in afl-fuzz
  - added "make help"
  - removed compile warnings from python internal stuff
  - added man page for afl-clang-fast[++]
  - updated documentation
  - Wine mode to run Win32 binaries with the QEMU instrumentation (-W)
  - CompareCoverage for ARM target in QEMU/Unicorn
  - laf-intel in llvm_mode now also handles floating point comparisons


### Version ++2.54c (release):

  - big code refactoring:
    * all includes are now in include/
    * all afl sources are now in src/ - see src/README.md
    * afl-fuzz was split up in various individual files for including
      functionality in other programs (e.g. forkserver, memory map, etc.)
      for better readability.
    * new code indention everywhere
  - auto-generating man pages for all (main) tools
  - added AFL_FORCE_UI to show the UI even if the terminal is not detected
  - llvm 9 is now supported (still needs testing)
  - Android is now supported (thank to JoeyJiao!) - still need to modify the Makefile though
  - fix building qemu on some Ubuntus (thanks to floyd!)
  - custom mutator by a loaded library is now supported (thanks to kyakdan!)
  - added PR that includes peak_rss_mb and slowest_exec_ms in the fuzzer_stats report
  - more support for *BSD (thanks to devnexen!)
  - fix building on *BSD (thanks to tobias.kortkamp for the patch)
  - fix for a few features to support different map sized than 2^16
  - afl-showmap: new option -r now shows the real values in the buckets (stock
    afl never did), plus shows tuple content summary information now
  - small docu updates
  - NeverZero counters for QEMU
  - NeverZero counters for Unicorn
  - CompareCoverage Unicorn
  - immediates-only instrumentation for CompareCoverage


### Version ++2.53c (release):

  - README is now README.md
  - imported the few minor changes from the 2.53b release
  - unicorn_mode got added - thanks to domenukk for the patch!
  - fix llvm_mode AFL_TRACE_PC with modern llvm
  - fix a crash in qemu_mode which also exists in stock afl
  - added libcompcov, a laf-intel implementation for qemu! :)
    see qemu_mode/libcompcov/README.libcompcov.md
  - afl-fuzz now displays the selected core in the status screen (blue {#})
  - updated afl-fuzz and afl-system-config for new scaling governor location
    in modern kernels
  - using the old ineffective afl-gcc will now show a deprecation warning
  - all queue, hang and crash files now have their discovery time in their name
  - if llvm_mode was compiled, afl-clang/afl-clang++ will point to these
    instead of afl-gcc
  - added instrim, a much faster llvm_mode instrumentation at the cost of
    path discovery. See llvm_mode/README.instrim.md (https://github.com/csienslab/instrim)
  - added MOpt (github.com/puppet-meteor/MOpt-AFL) mode, see docs/README.MOpt.md
  - added code to make it more portable to other platforms than Intel Linux
  - added never zero counters for afl-gcc and optionally (because of an
    optimization issue in llvm < 9) for llvm_mode (AFL_LLVM_NEVER_ZERO=1)
  - added a new doc about binary only fuzzing: docs/binaryonly_fuzzing.txt
  - more cpu power for afl-system-config
  - added forkserver patch to afl-tmin, makes it much faster (originally from
    github.com/nccgroup/TriforceAFL)
  - added instrument_files support for llvm_mode via AFL_LLVM_WHITELIST to allow
    only to instrument what is actually interesting. Gives more speed and less
    map pollution (originally by choller@mozilla)
  - added Python Module mutator support, python2.7-dev is autodetected.
    see docs/python_mutators.txt (originally by choller@mozilla)
  - added AFL_CAL_FAST for slow applications and AFL_DEBUG_CHILD_OUTPUT for
    debugging
  - added -V time and -E execs option to better comparison runs, runs afl-fuzz
    for a specific time/executions.
  - added a -s seed switch to allow afl run with a fixed initial
    seed that is not updated. This is good for performance and path discovery
    tests as the random numbers are deterministic then
  - llvm_mode LAF_... env variables can now be specified as AFL_LLVM_LAF_...
    that is longer but in line with other llvm specific env vars


### Version ++2.52c (2019-06-05):

  - Applied community patches. See docs/PATCHES for the full list.
    LLVM and Qemu modes are now faster.
    Important changes:
      afl-fuzz: -e EXTENSION commandline option
      llvm_mode: LAF-intel performance (needs activation, see llvm/README.laf-intel.md)
      a few new environment variables for afl-fuzz, llvm and qemu, see docs/env_variables.md
  - Added the power schedules of AFLfast by Marcel Boehme, but set the default
    to the AFL schedule, not to the FAST schedule. So nothing changes unless
    you use the new -p option :-) - see docs/power_schedules.md
  - added afl-system-config script to set all system performance options for fuzzing
  - llvm_mode works with llvm 3.9 up to including 8 !
  - qemu_mode got upgraded from 2.1 to 3.1 - incorporated from
    https://github.com/andreafioraldi/afl and with community patches added


### Version 2.52b (2017-11-04):

  - Upgraded QEMU patches from 2.3.0 to 2.10.0. Required troubleshooting
    several weird issues. All the legwork done by Andrew Griffiths.

  - Added setsid to afl-showmap. See the notes for 2.51b.

  - Added target mode (deferred, persistent, qemu, etc) to fuzzer_stats.
    Requested by Jakub Wilk.

  - afl-tmin should now save a partially minimized file when Ctrl-C
    is pressed. Suggested by Jakub Wilk.

  - Added an option for afl-analyze to dump offsets in hex. Suggested by
    Jakub Wilk.

  - Added support for parameters in triage_crashes.sh. Patch by Adam of
    DC949.

### Version 2.51b (2017-08-30):

  - Made afl-tmin call setsid to prevent glibc traceback junk from showing
    up on the terminal in some distros. Suggested by Jakub Wilk.

### Version 2.50b (2017-08-19):

  - Fixed an interesting timing corner case spotted by Jakub Wilk.

  - Addressed a libtokencap / pthreads incompatibility issue. Likewise, spotted
    by Jakub Wilk.

  - Added a mention of afl-kit and Pythia.

  - Added AFL_FAST_CAL.

  - In-place resume now preserves .synced. Suggested by Jakub Wilk.

### Version 2.49b (2017-07-18):

  - Added AFL_TMIN_EXACT to allow path constraint for crash minimization.

  - Added dates for releases (retroactively for all of 2017).

### Version 2.48b (2017-07-17):

  - Added AFL_ALLOW_TMP to permit some scripts to run in /tmp.

  - Fixed cwd handling in afl-analyze (similar to the quirk in afl-tmin).

  - Made it possible to point -o and -f to the same file in afl-tmin.

### Version 2.47b (2017-07-14):

  - Fixed cwd handling in afl-tmin. Spotted by Jakub Wilk.

### Version 2.46b (2017-07-10):

  - libdislocator now supports AFL_LD_NO_CALLOC_OVER for folks who do not
    want to abort on calloc() overflows.

  - Made a minor fix to libtokencap. Reported by Daniel Stender.

  - Added a small JSON dictionary, inspired on a dictionary done by Jakub Wilk.

### Version 2.45b (2017-07-04):

  - Added strstr, strcasestr support to libtokencap. Contributed by
    Daniel Hodson.

  - Fixed a resumption offset glitch spotted by Jakub Wilk.

  - There are definitely no bugs in afl-showmap -c now.

### Version 2.44b (2017-06-28):

  - Added a visual indicator of ASAN / MSAN mode when compiling. Requested
    by Jakub Wilk.

  - Added support for afl-showmap coredumps (-c). Suggested by Jakub Wilk.

  - Added LD_BIND_NOW=1 for afl-showmap by default. Although not really useful,
    it reportedly helps reproduce some crashes. Suggested by Jakub Wilk.

  - Added a note about allocator_may_return_null=1 not always working with
    ASAN. Spotted by Jakub Wilk.

### Version 2.43b (2017-06-16):

  - Added AFL_NO_ARITH to aid in the fuzzing of text-based formats.
    Requested by Jakub Wilk.

### Version 2.42b (2017-06-02):

  - Renamed the R() macro to avoid a problem with llvm_mode in the latest
    versions of LLVM. Fix suggested by Christian Holler.

### Version 2.41b (2017-04-12):

  - Addressed a major user complaint related to timeout detection. Timing out
    inputs are now binned as "hangs" only if they exceed a far more generous
    time limit than the one used to reject slow paths.

### Version 2.40b (2017-04-02):

  - Fixed a minor oversight in the insertion strategy for dictionary words.
    Spotted by Andrzej Jackowski.

  - Made a small improvement to the havoc block insertion strategy.

  - Adjusted color rules for "is it done yet?" indicators.

### Version 2.39b (2017-02-02):

  - Improved error reporting in afl-cmin. Suggested by floyd.

  - Made a minor tweak to trace-pc-guard support. Suggested by kcc.

  - Added a mention of afl-monitor.

### Version 2.38b (2017-01-22):

  - Added -mllvm -sanitizer-coverage-block-threshold=0 to trace-pc-guard
    mode, as suggested by Kostya Serebryany.

### Version 2.37b (2017-01-22):

  - Fixed a typo. Spotted by Jakub Wilk.

  - Fixed support for make install when using trace-pc. Spotted by
    Kurt Roeckx.

  - Switched trace-pc to trace-pc-guard, which should be considerably
    faster and is less quirky. Kudos to Konstantin Serebryany (and sorry
    for dragging my feet).

    Note that for some reason, this mode doesn't perform as well as
    "vanilla" afl-clang-fast / afl-clang.

### Version 2.36b (2017-01-14):

  - Fixed a cosmetic bad free() bug when aborting -S sessions. Spotted
    by Johannes S.

  - Made a small change to afl-whatsup to sort fuzzers by name.

  - Fixed a minor issue with malloc(0) in libdislocator. Spotted by
    Rene Freingruber.

  - Changed the clobber pattern in libdislocator to a slightly more
    reliable one. Suggested by Rene Freingruber.

  - Added a note about THP performance. Suggested by Sergey Davidoff.

  - Added a somewhat unofficial support for running afl-tmin with a
    baseline "mask" that causes it to minimize only for edges that
    are unique to the input file, but not to the "boring" baseline.
    Suggested by Sami Liedes.

  - "Fixed" a getPassName() problem with newer versions of clang.
    Reported by Craig Young and several other folks.

  Yep, I know I have a backlog on several other feature requests.
  Stay tuned!

### Version 2.35b:

  - Fixed a minor cmdline reporting glitch, spotted by Leo Barnes.

  - Fixed a silly bug in libdislocator. Spotted by Johannes Schultz.

### Version 2.34b:

  - Added a note about afl-tmin to technical_details.txt.

  - Added support for AFL_NO_UI, as suggested by Leo Barnes.

### Version 2.33b:

  - Added code to strip -Wl,-z,defs and -Wl,--no-undefined for afl-clang-fast,
    since they interfere with -shared. Spotted and diagnosed by Toby Hutton.

  - Added some fuzzing tips for Android.

### Version 2.32b:

  - Added a check for AFL_HARDEN combined with AFL_USE_*SAN. Suggested by
    Hanno Boeck.

  - Made several other cosmetic adjustments to cycle timing in the wake of the
    big tweak made in 2.31b.

### Version 2.31b:

  - Changed havoc cycle counts for a marked performance boost, especially
    with -S / -d. See the discussion of FidgetyAFL in:

    https://groups.google.com/forum/#!topic/afl-users/fOPeb62FZUg

    While this does not implement the approach proposed by the authors of
    the CCS paper, the solution is a result of digging into that research;
    more improvements may follow as I do more experiments and get more
    definitive data.

### Version 2.30b:

  - Made minor improvements to persistent mode to avoid the remote
    possibility of "no instrumentation detected" issues with very low
    instrumentation densities.

  - Fixed a minor glitch with a leftover process in persistent mode.
    Reported by Jakub Wilk and Daniel Stender.

  - Made persistent mode bitmaps a bit more consistent and adjusted the way
    this is shown in the UI, especially in persistent mode.

### Version 2.29b:

  - Made a minor #include fix to llvm_mode. Suggested by Jonathan Metzman.

  - Made cosmetic updates to the docs.

### Version 2.28b:

  - Added "life pro tips" to docs/.

  - Moved testcases/_extras/ to dictionaries/ for visibility.

  - Made minor improvements to install scripts.

  - Added an important safety tip.

### Version 2.27b:

  - Added libtokencap, a simple feature to intercept strcmp / memcmp and
    generate dictionary entries that can help extend coverage.

  - Moved libdislocator to its own dir, added README.md.

  - The demo in examples/instrumented_cmp is no more.

### Version 2.26b:

  - Made a fix for libdislocator.so to compile on MacOS X.

  - Added support for DYLD_INSERT_LIBRARIES.

  - Renamed AFL_LD_PRELOAD to AFL_PRELOAD.

### Version 2.25b:

  - Made some cosmetic updates to libdislocator.so, renamed one env
    variable.

### Version 2.24b:

  - Added libdislocator.so, an experimental, abusive allocator. Try
    it out with AFL_LD_PRELOAD=/path/to/libdislocator.so when running
    afl-fuzz.

### Version 2.23b:

  - Improved the stability metric for persistent mode binaries. Problem
    spotted by Kurt Roeckx.

  - Made a related improvement that may bring the metric to 100% for those
    targets.

### Version 2.22b:

  - Mentioned the potential conflicts between MSAN / ASAN and FORTIFY_SOURCE.
    There is no automated check for this, since some distros may implicitly
    set FORTIFY_SOURCE outside of the compiler's argv[].

  - Populated the support for AFL_LD_PRELOAD to all companion tools.

  - Made a change to the handling of ./afl-clang-fast -v. Spotted by
    Jan Kneschke.

### Version 2.21b:

  - Added some crash reporting notes for Solaris in docs/INSTALL, as
    investigated by Martin Carpenter.

  - Fixed a minor UI mix-up with havoc strategy stats.

### Version 2.20b:

  - Revamped the handling of variable paths, replacing path count with a
    "stability" score to give users a much better signal. Based on the
    feedback from Vegard Nossum.

  - Made a stability improvement to the syncing behavior with resuming
    fuzzers. Based on the feedback from Vegard.

  - Changed the UI to include current input bitmap density along with
    total density. Ditto.

  - Added experimental support for parallelizing -M.

### Version 2.19b:

  - Made a fix to make sure that auto CPU binding happens at non-overlapping
    times.

### Version 2.18b:

  - Made several performance improvements to has_new_bits() and
    classify_counts(). This should offer a robust performance bump with
    fast targets.

### Version 2.17b:

  - Killed the error-prone and manual -Z option. On Linux, AFL will now
    automatically bind to the first free core (or complain if there are no
    free cores left).

  - Made some doc updates along these lines.

### Version 2.16b:

  - Improved support for older versions of clang (hopefully without
    breaking anything).

  - Moved version data from Makefile to config.h. Suggested by
    Jonathan Metzman.

### Version 2.15b:

  - Added a README section on looking for non-crashing bugs.

  - Added license data to several boring files. Contributed by
    Jonathan Metzman.

### Version 2.14b:

  - Added FUZZING_BUILD_MODE_UNSAFE_FOR_PRODUCTION as a macro defined when
    compiling with afl-gcc and friends. Suggested by Kostya Serebryany.

  - Refreshed some of the non-x86 docs.

### Version 2.13b:

  - Fixed a spurious build test error with trace-pc and llvm_mode/Makefile.
    Spotted by Markus Teufelberger.

  - Fixed a cosmetic issue with afl-whatsup. Spotted by Brandon Perry.

### Version 2.12b:

  - Fixed a minor issue in afl-tmin that can make alphabet minimization less
    efficient during passes > 1. Spotted by Daniel Binderman.

### Version 2.11b:

  - Fixed a minor typo in instrumented_cmp, spotted by Hanno Eissfeldt.

  - Added a missing size check for deterministic insertion steps.

  - Made an improvement to afl-gotcpu when -Z not used.

  - Fixed a typo in post_library_png.so.c in examples/. Spotted by Kostya
    Serebryany.

### Version 2.10b:

  - Fixed a minor core counting glitch, reported by Tyler Nighswander.

### Version 2.09b:

  - Made several documentation updates.

  - Added some visual indicators to promote and simplify the use of -Z.

### Version 2.08b:

  - Added explicit support for -m32 and -m64 for llvm_mode. Inspired by
    a request from Christian Holler.

  - Added a new benchmarking option, as requested by Kostya Serebryany.

### Version 2.07b:

  - Added CPU affinity option (-Z) on Linux. With some caution, this can
    offer a significant (10%+) performance bump and reduce jitter.
    Proposed by Austin Seipp.

  - Updated afl-gotcpu to use CPU affinity where supported.

  - Fixed confusing CPU_TARGET error messages with QEMU build. Spotted by
    Daniel Komaromy and others.

### Version 2.06b:

  - Worked around LLVM persistent mode hiccups with -shared code.
    Contributed by Christian Holler.

  - Added __AFL_COMPILER as a convenient way to detect that something is
    built under afl-gcc / afl-clang / afl-clang-fast and enable custom
    optimizations in your code. Suggested by Pedro Corte-Real.

  - Upstreamed several minor changes developed by Franjo Ivancic to
    allow AFL to be built as a library. This is fairly use-specific and
    may have relatively little appeal to general audiences.

### Version 2.05b:

  - Put __sanitizer_cov_module_init & co behind #ifdef to avoid problems
    with ASAN. Spotted by Christian Holler.

### Version 2.04b:

  - Removed indirect-calls coverage from -fsanitize-coverage (since it's
    redundant). Spotted by Kostya Serebryany.

### Version 2.03b:

  - Added experimental -fsanitize-coverage=trace-pc support that goes with
    some recent additions to LLVM, as implemented by Kostya Serebryany.
    Right now, this is cumbersome to use with common build systems, so
    the mode remains undocumented.

  - Made several substantial improvements to better support non-standard
    map sizes in LLVM mode.

  - Switched LLVM mode to thread-local execution tracing, which may offer
    better results in some multithreaded apps.

  - Fixed a minor typo, reported by Heiko Eissfeldt.

  - Force-disabled symbolization for ASAN, as suggested by Christian Holler.

  - AFL_NOX86 renamed to AFL_NO_X86 for consistency.

  - Added AFL_LD_PRELOAD to allow LD_PRELOAD to be set for targets without
    affecting AFL itself. Suggested by Daniel Godas-Lopez.

### Version 2.02b:

  - Fixed a "lcamtuf can't count to 16" bug in the havoc stage. Reported
    by Guillaume Endignoux.

### Version 2.01b:

  - Made an improvement to cycle counter color coding, based on feedback
    from Shai Sarfaty.

  - Added a mention of aflize to sister_projects.txt.

  - Fixed an installation issue with afl-as, as spotted by ilovezfs.

### Version 2.00b:

  - Cleaned up color handling after a minor snafu in 1.99b (affecting some
    terminals).

  - Made minor updates to the documentation.

### Version 1.99b:

  - Substantially revamped the output and the internal logic of afl-analyze.

  - Cleaned up some of the color handling code and added support for
    background colors.

  - Removed some stray files (oops).

  - Updated docs to better explain afl-analyze.

### Version 1.98b:

  - Improved to "boring string" detection in afl-analyze.

  - Added technical_details.txt for afl-analyze.

### Version 1.97b:

  - Added afl-analyze, a nifty tool to analyze the structure of a file
    based on the feedback from AFL instrumentation. This is kinda experimental,
    so field reports welcome.

  - Added a mention of afl-cygwin.

  - Fixed a couple of typos, as reported by Jakub Wilk and others.

### Version 1.96b:

  - Added -fpic to CFLAGS for the clang plugin, as suggested by Hanno Boeck.

  - Made another clang change (IRBuilder) suggested by Jeff Trull.

  - Fixed several typos, spotted by Jakub Wilk.

  - Added support for AFL_SHUFFLE_QUEUE, based on discussions with
    Christian Holler.

### Version 1.95b:

  - Fixed a harmless bug when handling -B. Spotted by Jacek Wielemborek.

  - Made the exit message a bit more accurate when AFL_EXIT_WHEN_DONE is set.

  - Added some error-checking for old-style forkserver syntax. Suggested by
    Ben Nagy.

  - Switched from exit() to _exit() in injected code to avoid snafus with
    destructors in C++ code. Spotted by sunblate.

  - Made a change to avoid spuriously setting __AFL_SHM_ID when
    AFL_DUMB_FORKSRV is set in conjunction with -n. Spotted by Jakub Wilk.

### Version 1.94b:

  - Changed allocator alignment to improve support for non-x86 systems (now
    that llvm_mode makes this more feasible).

  - Fixed a minor typo in afl-cmin. Spotted by Jonathan Neuschafer.

  - Fixed an obscure bug that would affect people trying to use afl-gcc
    with $TMP set but $TMPDIR absent. Spotted by Jeremy Barnes.

### Version 1.93b:

  - Hopefully fixed a problem with MacOS X and persistent mode, spotted by
    Leo Barnes.

### Version 1.92b:

  - Made yet another C++ fix (namespaces). Reported by Daniel Lockyer.

### Version 1.91b:

  - Made another fix to make 1.90b actually work properly with C++ (d'oh).
    Problem spotted by Daniel Lockyer.

### Version 1.90b:

  - Fixed a minor typo spotted by Kai Zhao; and made several other minor updates
    to docs.

  - Updated the project URL for python-afl. Requested by Jakub Wilk.

  - Fixed a potential problem with deferred mode signatures getting optimized
    out by the linker (with --gc-sections).

### Version 1.89b:

  - Revamped the support for persistent and deferred forkserver modes.
    Both now feature simpler syntax and do not require companion env
    variables. Suggested by Jakub Wilk.

  - Added a bit more info about afl-showmap. Suggested by Jacek Wielemborek.

### Version 1.88b:

  - Made AFL_EXIT_WHEN_DONE work in non-tty mode. Issue spotted by
    Jacek Wielemborek.

### Version 1.87b:

  - Added QuickStartGuide.txt, a one-page quick start doc.

  - Fixed several typos spotted by Dominique Pelle.

  - Revamped several parts of README.

### Version 1.86b:

  - Added support for AFL_SKIP_CRASHES, which is a very hackish solution to
    the problem of resuming sessions with intermittently crashing inputs.

  - Removed the hard-fail terminal size check, replaced with a dynamic
    warning shown in place of the UI. Based on feedback from Christian Holler.

  - Fixed a minor typo in show_stats. Spotted by Dingbao Xie.

### Version 1.85b:

  - Fixed a garbled sentence in notes on parallel fuzzing. Thanks to Jakub Wilk.

  - Fixed a minor glitch in afl-cmin. Spotted by Jonathan Foote.

### Version 1.84b:

  - Made SIMPLE_FILES behave as expected when naming backup directories for
    crashes and hangs.

  - Added the total number of favored paths to fuzzer_stats. Requested by
    Ben Nagy.

  - Made afl-tmin, afl-fuzz, and afl-cmin reject negative values passed to
    -t and -m, since they generally won't work as expected.

  - Made a fix for no lahf / sahf support on older versions of FreeBSD.
    Patch contributed by Alex Moneger.

### Version 1.83b:

  - Fixed a problem with xargs -d on non-Linux systems in afl-cmin. Spotted by
    teor2345 and Ben Nagy.

  - Fixed an implicit declaration in LLVM mode on MacOS X. Reported by 
    Kai Zhao.

### Version 1.82b:

  - Fixed a harmless but annoying race condition in persistent mode - signal
    delivery is a bit more finicky than I thought.

  - Updated the documentation to explain persistent mode a bit better.

  - Tweaked AFL_PERSISTENT to force AFL_NO_VAR_CHECK.

### Version 1.81b:

  - Added persistent mode for in-process fuzzing. See llvm_mode/README.llvm.
    Inspired by Kostya Serebryany and Christian Holler.

  - Changed the in-place resume code to preserve crashes/README.txt. Suggested
    by Ben Nagy.

  - Included a potential fix for LLVM mode issues on MacOS X, based on the
    investigation done by teor2345.

### Version 1.80b:

  - Made afl-cmin tolerant of whitespaces in filenames. Suggested by 
    Jonathan Neuschafer and Ketil Froyn.

  - Added support for AFL_EXIT_WHEN_DONE, as suggested by Michael Rash.

### Version 1.79b:

  - Added support for dictionary levels, see testcases/README.testcases.

  - Reworked the SQL dictionary to use levels.

  - Added a note about Preeny.

### Version 1.78b:

  - Added a dictionary for PDF, contributed by Ben Nagy.

  - Added several references to afl-cov, a new tool by Michael Rash.

  - Fixed a problem with crash reporter detection on MacOS X, as reported by
    Louis Dassy.

### Version 1.77b:

  - Extended the -x option to support single-file dictionaries.

  - Replaced factory-packaged dictionaries with file-based variants.

  - Removed newlines from HTML keywords in testcases/_extras/html/.

### Version 1.76b:

  - Very significantly reduced the number of duplicate execs during
    deterministic checks, chiefly in int16 and int32 stages. Confirmed
    identical path yields. This should improve early-stage efficiency by
    around 5-10%.

  - Reduced the likelihood of duplicate non-deterministic execs by
    bumping up lowest stacking factor from 1 to 2. Quickly confirmed
    that this doesn't seem to have significant impact on coverage with
    libpng.

  - Added a note about integrating afl-fuzz with third-party tools.

### Version 1.75b:

  - Improved argv_fuzzing to allow it to emit empty args. Spotted by Jakub
    Wilk.

  - afl-clang-fast now defines __AFL_HAVE_MANUAL_INIT. Suggested by Jakub Wilk.

  - Fixed a libtool-related bug with afl-clang-fast that would make some
    ./configure invocations generate incorrect output. Spotted by Jakub Wilk.

  - Removed flock() on Solaris. This means no locking on this platform,
    but so be it. Problem reported by Martin Carpenter.

  - Fixed a typo. Reported by Jakub Wilk.

### Version 1.74b:

  - Added an example argv[] fuzzing wrapper in examples/argv_fuzzing.
    Reworked the bash example to be faster, too.

  - Clarified llvm_mode prerequisites for FreeBSD.

  - Improved afl-tmin to use /tmp if cwd is not writeable.

  - Removed redundant includes for sys/fcntl.h, which caused warnings with
    some nitpicky versions of libc.

  - Added a corpus of basic HTML tags that parsers are likely to pay attention
    to (no attributes).

  - Added EP_EnabledOnOptLevel0 to llvm_mode, so that the instrumentation is
    inserted even when AFL_DONT_OPTIMIZE=1 is set.

  - Switched qemu_mode to use the newly-released QEMU 2.3.0, which contains
    a couple of minor bugfixes.

### Version 1.73b:

  - Fixed a pretty stupid bug in effector maps that could sometimes cause
    AFL to fuzz slightly more than necessary; and in very rare circumstances,
    could lead to SEGV if eff_map is aligned with page boundary and followed
    by an unmapped page. Spotted by Jonathan Gray.

### Version 1.72b:

  - Fixed a glitch in non-x86 install, spotted by Tobias Ospelt.

  - Added a minor safeguard to llvm_mode Makefile following a report from
    Kai Zhao.

### Version 1.71b:

  - Fixed a bug with installed copies of AFL trying to use QEMU mode. Spotted
    by G.M. Lime.

  - Added last path / crash / hang times to fuzzer_stats, suggested by
    Richard Hipp.

  - Fixed a typo, thanks to Jakub Wilk.

### Version 1.70b:

  - Modified resumption code to reuse the original timeout value when resuming
    a session if -t is not given. This prevents timeout creep in continuous
    fuzzing.

  - Added improved error messages for failed handshake when AFL_DEFER_FORKSRV
    is set.

  - Made a slight improvement to llvm_mode/Makefile based on feedback from
    Jakub Wilk.

  - Refreshed several bits of documentation.

  - Added a more prominent note about the MacOS X trade-offs to Makefile.

### Version 1.69b:

  - Added support for deferred initialization in LLVM mode. Suggested by
    Richard Godbee.

### Version 1.68b:

  - Fixed a minor PRNG glitch that would make the first seconds of a fuzzing
    job deterministic. Thanks to Andreas Stieger.

  - Made tmp[] static in the LLVM runtime to keep Valgrind happy (this had
    no impact on anything else). Spotted by Richard Godbee.

  - Clarified the footnote in README.

### Version 1.67b:

  - Made one more correction to llvm_mode Makefile, spotted by Jakub Wilk.

### Version 1.66b:

  - Added CC / CXX support to llvm_mode Makefile. Requested by Charlie Eriksen.

  - Fixed 'make clean' with gmake. Suggested by Oliver Schneider.

  - Fixed 'make -j n clean all'. Suggested by Oliver Schneider.

  - Removed build date and time from banners to give people deterministic
    builds. Requested by Jakub Wilk.

### Version 1.65b:

  - Fixed a snafu with some leftover code in afl-clang-fast.

  - Corrected even moar typos.

### Version 1.64b:

  - Further simplified afl-clang-fast runtime by reverting .init_array to
    __attribute__((constructor(0)). This should improve compatibility with
    non-ELF platforms.

  - Fixed a problem with afl-clang-fast and -shared libraries. Simplified
    the code by getting rid of .preinit_array and replacing it with a .comm
    object. Problem reported by Charlie Eriksen.

  - Removed unnecessary instrumentation density adjustment for the LLVM mode.
    Reported by Jonathan Neuschafer.

### Version 1.63b:

  - Updated cgroups_asan/ with a new version from Sam, made a couple changes
    to streamline it and keep parallel afl instances in separate groups.

  - Fixed typos, thanks to Jakub Wilk.

### Version 1.62b:

  - Improved the handling of -x in afl-clang-fast,

  - Improved the handling of low AFL_INST_RATIO settings for QEMU and
    LLVM modes.

  - Fixed the llvm-config bug for good (thanks to Tobias Ospelt).

### Version 1.61b:

  - Fixed an obscure bug compiling OpenSSL with afl-clang-fast. Patch by
    Laszlo Szekeres.

  - Fixed a 'make install' bug on non-x86 systems, thanks to Tobias Ospelt.

  - Fixed a problem with half-broken llvm-config on Odroid, thanks to
    Tobias Ospelt. (There is another odd bug there that hasn't been fully
    fixed - TBD).

### Version 1.60b:

  - Allowed examples/llvm_instrumentation/ to graduate to llvm_mode/.

  - Removed examples/arm_support/, since it's completely broken and likely
    unnecessary with LLVM support in place.

  - Added ASAN cgroups script to examples/asan_cgroups/, updated existing
    docs. Courtesy Sam Hakim and David A. Wheeler.

  - Refactored afl-tmin to reduce the number of execs in common use cases.
    Ideas from Jonathan Neuschafer and Turo Lamminen.

  - Added a note about CLAs at the bottom of README.

  - Renamed testcases_readme.txt to README.testcases for some semblance of
    consistency.

  - Made assorted updates to docs.

  - Added MEM_BARRIER() to afl-showmap and afl-tmin, just to be safe.

### Version 1.59b:

  - Imported Laszlo Szekeres' experimental LLVM instrumentation into
    examples/llvm_instrumentation. I'll work on including it in the 
    "mainstream" version soon.

  - Fixed another typo, thanks to Jakub Wilk.

### Version 1.58b:

  - Added a workaround for abort() behavior in -lpthread programs in QEMU mode.
    Spotted by Aidan Thornton.

  - Made several documentation updates, including links to the static
    instrumentation tool (sister_projects.txt).

### Version 1.57b:

  - Fixed a problem with exception handling on some versions of MacOS X.
    Spotted by Samir Aguiar and Anders Wang Kristensen.

  - Tweaked afl-gcc to use BIN_PATH instead of a fixed string in help
    messages.

### Version 1.56b:

  - Renamed related_work.txt to historical_notes.txt.

  - Made minor edits to the ASAN doc.

  - Added docs/sister_projects.txt with a list of inspired or closely
    related utilities.

### Version 1.55b:

  - Fixed a glitch with afl-showmap opening /dev/null with O_RDONLY when
    running in quiet mode. Spotted by Tyler Nighswander.

### Version 1.54b:

  - Added another postprocessor example for PNG.

  - Made a cosmetic fix to realloc() handling in examples/post_library/,
    suggested by Jakub Wilk.

  - Improved -ldl handling. Suggested by Jakub Wilk.

### Version 1.53b:

  - Fixed an -l ordering issue that is apparently still a problem on Ubuntu.
    Spotted by William Robinet.

### Version 1.52b:

  - Added support for file format postprocessors. Requested by Ben Nagy. This
    feature is intentionally buried, since it's fairly easy to misuse and
    useful only in some scenarios. See examples/post_library/.

### Version 1.51b:

  - Made it possible to properly override LD_BIND_NOW after one very unusual
    report of trouble.

  - Cleaned up typos, thanks to Jakub Wilk.

  - Fixed a bug in AFL_DUMB_FORKSRV.

### Version 1.50b:

  - Fixed a flock() bug that would prevent dir reuse errors from kicking
    in every now and then.

  - Renamed references to ppvm (the project is now called recidivm).

  - Made improvements to file descriptor handling to avoid leaving some fds
    unnecessarily open in the child process.

  - Fixed a typo or two.

### Version 1.49b:

  - Added code to save original command line in fuzzer_stats and
    crashes/README.txt. Also saves fuzzer version in fuzzer_stats.
    Requested by Ben Nagy.

### Version 1.48b:

  - Fixed a bug with QEMU fork server crashes when translation is attempted
    after a jump to an invalid pointer in the child process (i.e., after
    bumping into a particularly nasty security bug in the tested binary).
    Reported by Tyler Nighswander.

### Version 1.47b:

  - Fixed a bug with afl-cmin in -Q mode complaining about binary being not
    instrumented. Thanks to Jonathan Neuschafer for the bug report.

  - Fixed another bug with argv handling for afl-fuzz in -Q mode. Reported
    by Jonathan Neuschafer.

  - Improved the use of colors when showing crash counts in -C mode.

### Version 1.46b:

  - Improved instrumentation performance on 32-bit systems by getting rid of
    xor-swap (oddly enough, xor-swap is still faster on 64-bit) and tweaking
    alignment.

  - Made path depth numbers more accurate with imported test cases.

### Version 1.45b:

  - Added support for SIMPLE_FILES in config.h for folks who don't like
    descriptive file names. Generates very simple names without colons,
    commas, plus signs, dashes, etc.

  - Replaced zero-sized files with symlinks in the variable behavior state
    dir to simplify examining the relevant test cases.

  - Changed the period of limited-range block ops from 5 to 10 minutes based
    on a couple of experiments. The basic goal of this delay timer behavior
    is to better support jobs that are seeded with completely invalid files,
    in which case, the first few queue cycles may be completed very quickly
    without discovering new paths. Should have no effect on well-seeded jobs.

  - Made several minor updates to docs.

### Version 1.44b:

  - Corrected two bungled attempts to get the -C mode work properly
    with afl-cmin (accounting for the short-lived releases tagged 1.42 and
    1.43b) - sorry.

  - Removed AFL_ALLOW_CRASHES in favor of the -C mode in said tool.

  - Said goodbye to Hello Kitty, as requested by Padraig Brady.

### Version 1.41b:

  - Added AFL_ALLOW_CRASHES=1 to afl-cmin. Allows crashing inputs in the
    output corpus. Changed the default behavior to disallow it.

  - Made the afl-cmin output dir default to 0700, not 0755, to be consistent
    with afl-fuzz; documented the rationale for 0755 in afl-plot.

  - Lowered the output dir reuse time limit to 25 minutes as a dice-roll
    compromise after a discussion on afl-users@.

  - Made afl-showmap accept -o /dev/null without borking out.

  - Added support for crash / hang info in exit codes of afl-showmap.

  - Tweaked block operation scaling to also factor in ballpark run time
    in cases where queue passes take very little time.

  - Fixed typos and made improvements to several docs.

### Version 1.40b:

  - Switched to smaller block op sizes during the first passes over the
    queue. Helps keep test cases small.

  - Added memory barrier for run_target(), just in case compilers get
    smarter than they are today.

  - Updated a bunch of docs.

### Version 1.39b:

  - Added the ability to skip inputs by sending SIGUSR1 to the fuzzer.

  - Reworked several portions of the documentation.

  - Changed the code to reset splicing perf scores between runs to keep
    them closer to intended length.

  - Reduced the minimum value of -t to 5 for afl-fuzz (~200 exec/sec)
    and to 10 for auxiliary tools (due to the absence of a fork server).

  - Switched to more aggressive default timeouts (rounded up to 25 ms
    versus 50 ms - ~40 execs/sec) and made several other cosmetic changes
    to the timeout code.

### Version 1.38b:

  - Fixed a bug in the QEMU build script, spotted by William Robinet.

  - Improved the reporting of skipped bitflips to keep the UI counters a bit
    more accurate.

  - Cleaned up related_work.txt and added some non-goals.

  - Fixed typos, thanks to Jakub Wilk.

### Version 1.37b:

  - Added effector maps, which detect regions that do not seem to respond
    to bitflips and subsequently exclude them from more expensive steps
    (arithmetics, known ints, etc). This should offer significant performance
    improvements with quite a few types of text-based formats, reducing the
    number of deterministic execs by a factor of 2 or so.

  - Cleaned up mem limit handling in afl-cmin.

  - Switched from uname -i to uname -m to work around Gentoo-specific
    issues with coreutils when building QEMU. Reported by William Robinet.

  - Switched from PID checking to flock() to detect running sessions.
    Problem, against all odds, bumped into by Jakub Wilk.

  - Added SKIP_COUNTS and changed the behavior of COVERAGE_ONLY in config.h.
    Useful only for internal benchmarking.

  - Made improvements to UI refresh rates and exec/sec stats to make them
    more stable.

  - Made assorted improvements to the documentation and to the QEMU build
    script.

  - Switched from perror() to strerror() in error macros, thanks to Jakub
    Wilk for the nag.

  - Moved afl-cmin back to bash, wasn't thinking straight. It has to stay
    on bash because other shells may have restrictive limits on array sizes.

### Version 1.36b:

  - Switched afl-cmin over to /bin/sh. Thanks to Jonathan Gray.

  - Fixed an off-by-one bug in queue limit check when resuming sessions
    (could cause NULL ptr deref if you are *really* unlucky).

  - Fixed the QEMU script to tolerate i686 if returned by uname -i. Based on
    a problem report from Sebastien Duquette.

  - Added multiple references to Jakub's ppvm tool.

  - Made several minor improvements to the Makefile.

  - Believe it or not, fixed some typos. Thanks to Jakub Wilk.

### Version 1.35b:

  - Cleaned up regular expressions in some of the scripts to avoid errors
    on *BSD systems. Spotted by Jonathan Gray.

### Version 1.34b:

  - Performed a substantial documentation and program output cleanup to
    better explain the QEMU feature.

### Version 1.33b:

  - Added support for AFL_INST_RATIO and AFL_INST_LIBS in the QEMU mode.

  - Fixed a stack allocation crash in QEMU mode (bug in QEMU, fixed with
    an extra patch applied to the downloaded release).

  - Added code to test the QEMU instrumentation once the afl-qemu-trace
    binary is built.

  - Modified afl-tmin and afl-showmap to search $PATH for binaries and to
    better handle QEMU support.

  - Added a check for instrumented binaries when passing -Q to afl-fuzz.

### Version 1.32b:

  - Fixed 'make install' following the QEMU changes. Spotted by Hanno Boeck.

  - Fixed EXTRA_PAR handling in afl-cmin.

### Version 1.31b:

  - Hallelujah! Thanks to Andrew Griffiths, we now support very fast, black-box
    instrumentation of binary-only code. See qemu_mode/README.qemu.

    To use this feature, you need to follow the instructions in that
    directory and then run afl-fuzz with -Q.

### Version 1.30b:

  - Added -s (summary) option to afl-whatsup. Suggested by Jodie Cunningham.

  - Added a sanity check in afl-tmin to detect minimization to zero len or
    excess hangs.

  - Fixed alphabet size counter in afl-tmin.

  - Slightly improved the handling of -B in afl-fuzz.

  - Fixed process crash messages with -m none.

### Version 1.29b:

  - Improved the naming of test cases when orig: is already present in the file
    name.

  - Made substantial improvements to technical_details.txt.

### Version 1.28b:

  - Made a minor tweak to the instrumentation to preserve the directionality
    of tuples (i.e., A -> B != B -> A) and to maintain the identity of tight
    loops (A -> A). You need to recompile targeted binaries to leverage this.

  - Cleaned up some of the afl-whatsup stats.

  - Added several sanity checks to afl-cmin.

### Version 1.27b:

  - Made afl-tmin recursive. Thanks to Hanno Boeck for the tip.

  - Added docs/technical_details.txt.

  - Changed afl-showmap search strategy in afl-cmap to just look into the
    same place that afl-cmin is executed from. Thanks to Jakub Wilk.

  - Removed current_todo.txt and cleaned up the remaining docs.

### Version 1.26b:

  - Added total execs/sec stat for afl-whatsup.

  - afl-cmin now auto-selects between cp or ln. Based on feedback from
    Even Huus.

  - Fixed a typo. Thanks to Jakub Wilk.

  - Made afl-gotcpu a bit more accurate by using getrusage instead of
    times. Thanks to Jakub Wilk.

  - Fixed a memory limit issue during the build process on NetBSD-current.
    Reported by Thomas Klausner.

### Version 1.25b:

  - Introduced afl-whatsup, a simple tool for querying the status of
    local synced instances of afl-fuzz.

  - Added -x compiler to clang options on Darwin. Suggested by Filipe
    Cabecinhas.

  - Improved exit codes for afl-gotcpu.

  - Improved the checks for -m and -t values in afl-cmin. Bug report
    from Evan Huus.

### Version 1.24b:

  - Introduced afl-getcpu, an experimental tool to empirically measure
    CPU preemption rates. Thanks to Jakub Wilk for the idea.

### Version 1.23b:

  - Reverted one change to afl-cmin that actually made it slower.

### Version 1.22b:

  - Reworked afl-showmap.c to support normal options, including -o, -q,
    -e. Also added support for timeouts and memory limits.

  - Made changes to afl-cmin and other scripts to accommodate the new
    semantics.

  - Officially retired AFL_EDGES_ONLY.

  - Fixed another typo in afl-tmin, courtesy of Jakub Wilk.

### Version 1.21b:

  - Graduated minimize_corpus.sh to afl-cmin. It is now a first-class
    utility bundled with the fuzzer. 

  - Made significant improvements to afl-cmin to make it faster, more
    robust, and more versatile.

  - Refactored some of afl-tmin code to make it a bit more readable.

  - Made assorted changes to the doc to document afl-cmin and other stuff.

### Version 1.20b:

  - Added AFL_DUMB_FORKSRV, as requested by Jakub Wilk. This works only
    in -n mode and allows afl-fuzz to run with "dummy" fork servers that
    don't output any instrumentation, but follow the same protocol.

  - Renamed AFL_SKIP_CHECKS to AFL_SKIP_BIN_CHECK to make it at least
    somewhat descriptive.

  - Switched to using clang as the default assembler on MacOS X to work
    around Xcode issues with newer builds of clang. Testing and patch by
    Nico Weber.

  - Fixed a typo (via Jakub Wilk).

### Version 1.19b:

  - Improved exec failure detection in afl-fuzz and afl-showmap.

  - Improved Ctrl-C handling in afl-showmap.

  - Added afl-tmin, a handy instrumentation-enabled minimizer.

### Version 1.18b:

  - Fixed a serious but short-lived bug in the resumption behavior introduced
    in version 1.16b.

  - Added -t nn+ mode for soft-skipping timing-out paths.

### Version 1.17b:

  - Fixed a compiler warning introduced in 1.16b for newer versions of GCC.
    Thanks to Jakub Wilk and Ilfak Guilfanov.

  - Improved the consistency of saving fuzzer_stats, bitmap info, and
    auto-dictionaries when aborting fuzzing sessions.

  - Made several noticeable performance improvements to deterministic arith
    and known int steps.

### Version 1.16b:

  - Added a bit of code to make resumption pick up from the last known
    offset in the queue, rather than always rewinding to the start. Suggested
    by Jakub Wilk.

  - Switched to tighter timeout control for slow programs (3x rather than
    5x average exec speed at init).

### Version 1.15b:

  - Added support for AFL_NO_VAR_CHECK to speed up resumption and inhibit
    variable path warnings for some programs.

  - Made the trimmer run even for variable paths, since there is no special
    harm in doing so and it can be very beneficial if the trimming still
    pans out.

  - Made the UI a bit more descriptive by adding "n/a" instead of "0" in a
    couple of corner cases.

### Version 1.14b:

  - Added a (partial) dictionary for JavaScript.

  - Added AFL_NO_CPU_RED, as suggested by Jakub Wilk.

  - Tweaked the havoc scaling logic added in 1.12b.

### Version 1.13b:

  - Improved the performance of minimize_corpus.sh by switching to a
    sort-based approach.

  - Made several minor revisions to the docs.

### Version 1.12b:

  - Made an improvement to dictionary generation to avoid runs of identical
    bytes.

  - Added havoc cycle scaling to help with slow binaries in -d mode. Based on
    a thread with Sami Liedes.

  - Added AFL_SYNC_FIRST for afl-fuzz. This is useful for those who obsess
    over stats, no special purpose otherwise.

  - Switched to more robust box drawing codes, suggested by Jakub Wilk.

  - Created faster 64-bit variants of several critical-path bitmap functions
    (sorry, no difference on 32 bits).

  - Fixed moar typos, as reported by Jakub Wilk.

### Version 1.11b:

  - Added a bit more info about dictionary strategies to the status screen.

### Version 1.10b:

  - Revised the dictionary behavior to use insertion and overwrite in
    deterministic steps, rather than just the latter. This improves coverage
    with SQL and the like.

  - Added a mention of "*" in status_screen.txt, as suggested by Jakub Wilk.

### Version 1.09b:

  - Corrected a cosmetic problem with 'extras' stage count not always being
    accurate in the stage yields view.

  - Fixed a typo reported by Jakub Wilk and made some minor documentation
    improvements.

### Version 1.08b:

  - Fixed a div-by-zero bug in the newly-added code when using a dictionary.

### Version 1.07b:

  - Added code that automatically finds and extracts syntax tokens from the
    input corpus.

  - Fixed a problem with ld dead-code removal option on MacOS X, reported
    by Filipe Cabecinhas.

  - Corrected minor typos spotted by Jakub Wilk.

  - Added a couple of more exotic archive format samples.

### Version 1.06b:

  - Switched to slightly more accurate (if still not very helpful) reporting
    of short read and short write errors. These theoretically shouldn't happen
    unless you kill the forkserver or run out of disk space. Suggested by
    Jakub Wilk.

  - Revamped some of the allocator and debug code, adding comments and
    cleaning up other mess.

  - Tweaked the odds of fuzzing non-favored test cases to make sure that
    baseline coverage of all inputs is reached sooner.

### Version 1.05b:

  - Added a dictionary for WebP.

  - Made some additional performance improvements to minimize_corpus.sh,
    getting deeper into the bash woods.

### Version 1.04b:

  - Made substantial performance improvements to minimize_corpus.sh with
    large datasets, albeit at the expense of having to switch back to bash
    (other shells may have limits on array sizes, etc).

  - Tweaked afl-showmap to support the format used by the new script.

### Version 1.03b:

  - Added code to skip README.txt in the input directory to make the crash
    exploration mode work better. Suggested by Jakub Wilk.

  - Added a dictionary for SQLite.

### Version 1.02b:

  - Reverted the ./ search path in minimize_corpus.sh because people did
    not like it.

  - Added very explicit warnings not to run various shell scripts that
    read or write to /tmp/ (since this is generally a pretty bad idea on
    multi-user systems).

  - Added a check for /tmp binaries and -f locations in afl-fuzz.

### Version 1.01b:

  - Added dictionaries for XML and GIF.

### Version 1.00b:

  - Slightly improved the performance of minimize_corpus.sh, especially on
    Linux.

  - Made a couple of improvements to calibration timeouts for resumed scans.

### Version 0.99b:

  - Fixed minimize_corpus.sh to work with dash, as suggested by Jakub Wilk.

  - Modified minimize_corpus.sh to try locate afl-showmap in $PATH and ./.
    The first part requested by Jakub Wilk.

  - Added support for afl-as --version, as required by one funky build
    script. Reported by William Robinet.

### Version 0.98b:

  - Added a dictionary for TIFF.

  - Fixed another cosmetic snafu with stage exec counts for -x.

  - Switched afl-plot to /bin/sh, since it seems bashism-free. Also tried
    to remove any obvious bashisms from other examples/ scripts,
    most notably including minimize_corpus.sh and triage_crashes.sh.
    Requested by Jonathan Gray.

### Version 0.97b:

  - Fixed cosmetic issues around the naming of -x strategy files.

  - Added a dictionary for JPEG.

  - Fixed a very rare glitch when running instrumenting 64-bit code that makes
    heavy use of xmm registers that are also touched by glibc.

### Version 0.96b:

  - Added support for extra dictionaries, provided testcases/_extras/png/
    as a demo.

  - Fixed a minor bug in number formatting routines used by the UI.

  - Added several additional PNG test cases that are relatively unlikely
    to be hit by chance.

  - Fixed afl-plot syntax for gnuplot 5.x. Reported by David Necas.

### Version 0.95b:

  - Cleaned up the OSX ReportCrash code. Thanks to Tobias Ospelt for help.

  - Added some extra tips for AFL_NO_FORKSERVER on OSX.

  - Refreshed the INSTALL file.

### Version 0.94b:

  - Added in-place resume (-i-) to address a common user complaint.

  - Added an awful workaround for ReportCrash on MacOS X. Problem
    spotted by Joseph Gentle.

### Version 0.93b:

  - Fixed the link() workaround, as reported by Jakub Wilk.

### Version 0.92b:

  - Added support for reading test cases from another filesystem.
    Requested by Jakub Wilk.

  - Added pointers to the mailing list.

  - Added a sample PDF document.

### Version 0.91b:

  - Refactored minimize_corpus.sh to make it a bit more user-friendly and to
    select for smallest files, not largest bitmaps. Offers a modest corpus
    size improvement in most cases.

  - Slightly improved the performance of splicing code.

### Version 0.90b:

  - Moved to an algorithm where paths are marked as preferred primarily based
    on size and speed, rather than bitmap coverage. This should offer
    noticeable performance gains in many use cases.

  - Refactored path calibration code; calibration now takes place as soon as a
    test case is discovered, to facilitate better prioritization decisions later
    on.

  - Changed the way of marking variable paths to avoid .state metadata
    inconsistencies.

  - Made sure that calibration routines always create a new test case to avoid
    hypothetical problems with utilities that modify the input file.

  - Added bitmap saturation to fuzzer stats and plot data.

  - Added a testcase for JPEG XR.

  - Added a tty check for the colors warning in Makefile, to keep distro build
    logs tidy. Suggested by Jakub Wilk.

### Version 0.89b:

  - Renamed afl-plot.sh to afl-plot, as requested by Padraig Brady.

  - Improved the compatibility of afl-plot with older versions of gnuplot.

  - Added banner information to fuzzer_stats, populated it to afl-plot.

### Version 0.88b:

  - Added support for plotting, with design and implementation based on a
    prototype design proposed by Michael Rash. Huge thanks!

  - Added afl-plot.sh, which allows you to, well, generate a nice plot using
    this data.

  - Refactored the code slightly to make more frequent updates to fuzzer_stats
    and to provide more detail about synchronization.

  - Added an fflush(stdout) call for non-tty operation, as requested by 
    Joonas Kuorilehto.

  - Added some detail to fuzzer_stats for parity with plot_file.

### Version 0.87b:

  - Added support for MSAN, via AFL_USE_MSAN, same gotchas as for ASAN.

### Version 0.86b:

  - Added AFL_NO_FORKSRV, allowing the forkserver to be bypassed. Suggested
    by Ryan Govostes.

  - Simplified afl-showmap.c to make use of the no-forkserver mode.

  - Made minor improvements to crash_triage.sh, as suggested by Jakub Wilk.

### Version 0.85b:

  - Fixed the CPU counting code - no sysctlbyname() on OpenBSD, d'oh. Bug
    reported by Daniel Dickman.

  - Made a slight correction to error messages - the advice on testing
    with ulimit was a tiny bit off by a factor of 1024.

### Version 0.84b:

  - Added support for the CPU widget on some non-Linux platforms (I hope).
    Based on feedback from Ryan Govostes.

  - Cleaned up the changelog (very meta).

### Version 0.83b:

  - Added examples/clang_asm_normalize/ and related notes in 
    env_variables.txt and afl-as.c. Thanks to Ryan Govostes for the idea.

  - Added advice on hardware utilization in README.

### Version 0.82b:

  - Made additional fixes for Xcode support, juggling -Q and -q flags. Thanks to
    Ryan Govostes.

  - Added a check for __asm__ blocks and switches to .intel_syntax in assembly.
    Based on feedback from Ryan Govostes.

### Version 0.81b:

  - A workaround for Xcode 6 as -Q flag glitch. Spotted by Ryan Govostes.

  - Improved Solaris build instructions, as suggested by Martin Carpenter.

  - Fix for a slightly busted path scoring conditional. Minor practical impact.

### Version 0.80b:

  - Added a check for $PATH-induced loops. Problem noticed by Kartik Agaram.

  - Added AFL_KEEP_ASSEMBLY for easier troubleshooting.

  - Added an override for AFL_USE_ASAN if set at afl compile time. Requested by
    Hanno Boeck.

### Version 0.79b:

  - Made minor adjustments to path skipping logic.

  - Made several documentation updates to reflect the path selection changes
    made in 0.78b.

### Version 0.78b:

  - Added a CPU governor check. Bug report from Joe Zbiciak.

  - Favored paths are now selected strictly based on new edges, not hit
    counts. This speeds up the first pass by a factor of 3-6x without
    significantly impacting ultimate coverage (tested with libgif, libpng,
    libjpeg).

    It also allows some performance & memory usage improvements by making
    some of the in-memory bitmaps much smaller.

  - Made multiple significant performance improvements to bitmap checking
    functions, plus switched to a faster hash.

  - Owing largely to these optimizations, bumped the size of the bitmap to
    64k and added a warning to detect older binaries that rely on smaller
    bitmaps.

### Version 0.77b:

  - Added AFL_SKIP_CHECKS to bypass binary checks when really warranted.
    Feature requested by Jakub Wilk.

  - Fixed a couple of typos.

  - Added a warning for runs that are aborted early on.

### Version 0.76b:

  - Incorporated another signal handling fix for Solaris. Suggestion
    submitted by Martin Carpenter.

### Version 0.75b:

  - Implemented a slightly more "elegant" kludge for the %llu glitch (see
    types.h).

  - Relaxed CPU load warnings to stay in sync with reality.

### Version 0.74b:

  - Switched to more responsive exec speed averages and better UI speed
    scaling.

  - Fixed a bug with interrupted reads on Solaris. Issue spotted by Martin
    Carpenter.

### Version 0.73b:

  - Fixed a stray memcpy() instead of memmove() on overlapping buffers.
    Mostly harmless but still dumb. Mistake spotted thanks to David Higgs.

### Version 0.72b:

  - Bumped map size up to 32k. You may want to recompile instrumented
    binaries (but nothing horrible will happen if you don't).

  - Made huge performance improvements for bit-counting functions.

  - Default optimizations now include -funroll-loops. This should have
    interesting effects on the instrumentation. Frankly, I'm just going to
    ship it and see what happens next. I have a good feeling about this.

  - Made a fix for stack alignment crash on MacOS X 10.10; looks like the 
    rhetorical question in the comments in afl-as.h has been answered.
    Tracked down by Mudge Zatko.

### Version 0.71b:

  - Added a fix for the nonsensical MacOS ELF check. Spotted by Mudge Zatko.

  - Made some improvements to ASAN checks.

### Version 0.70b:

  - Added explicit detection of ASANified binaries.

  - Fixed compilation issues on Solaris. Reported by Martin Carpenter.

### Version 0.69b:

  - Improved the detection of non-instrumented binaries.

  - Made the crash counter in -C mode accurate.

  - Fixed an obscure install bug that made afl-as non-functional with the tool
    installed to /usr/bin instead of /usr/local/bin. Found by Florian Kiersch.

  - Fixed for a cosmetic SIGFPE when Ctrl-C is pressed while the fork server
    is spinning up.

### Version 0.68b:

  - Added crash exploration mode! Woot!

### Version 0.67b:

  - Fixed several more typos, the project is now cartified 100% typo-free.
    Thanks to Thomas Jarosch and Jakub Wilk.

  - Made a change to write fuzzer_stats early on.

  - Fixed a glitch when (not!) running on MacOS X as root. Spotted by Tobias
    Ospelt.

  - Made it possible to override -O3 in Makefile. Suggested by Jakub Wilk.

### Version 0.66b:

  - Fixed a very obscure issue with build systems that use gcc as an assembler
    for hand-written .s files; this would confuse afl-as. Affected nss, reported
    by Hanno Boeck.

  - Fixed a bug when cleaning up synchronized fuzzer output dirs. Issue reported
    by Thomas Jarosch.

### Version 0.65b:

  - Cleaned up shell printf escape codes in Makefile. Reported by Jakub Wilk.

  - Added more color to fuzzer_stats, provided short documentation of the file
    format, and made several other stats-related improvements.

### Version 0.64b:

  - Enabled GCC support on MacOS X.

### Version 0.63b:

  - Provided a new, simplified way to pass data in files (@@). See README.

  - Made additional fixes for 64-bit MacOS X, working around a crashing bug in
    their linker (umpf) and several other things. It's alive!

  - Added a minor workaround for a bug in 64-bit FreeBSD (clang -m32 -g doesn't
    work on that platform, but clang -m32 does, so we no longer insert -g).

  - Added a build-time warning for inverse video terminals and better
    instructions in status_screen.txt.

### Version 0.62b:

  - Made minor improvements to the allocator, as suggested by Tobias Ospelt.

  - Added example instrumented memcmp() in examples/instrumented_cmp.

  - Added a speculative fix for MacOS X (clang detection, again).

  - Fixed typos in parallel_fuzzing.txt. Problems spotted by Thomas Jarosch.

### Version 0.61b:

  - Fixed a minor issue with clang detection on systems with a clang cc
    wrapper, so that afl-gcc doesn't confuse it with GCC.

  - Made cosmetic improvements to docs and to the CPU load indicator.

  - Fixed a glitch with crash removal (README.txt left behind, d'oh).

### Version 0.60b:

  - Fixed problems with jump tables generated by exotic versions of GCC. This
    solves an outstanding problem on OpenBSD when using afl-gcc + PIE (not
    present with afl-clang).

  - Fixed permissions on one of the sample archives.

  - Added a lahf / sahf workaround for OpenBSD (their assembler doesn't know
    about these opcodes).

  - Added docs/INSTALL.

### Version 0.59b:

  - Modified 'make install' to also install test cases.

  - Provided better pointers to installed README in afl-fuzz.

  - More work on RLIMIT_AS for OpenBSD.

### Version 0.58b:

  - Added a core count check on Linux.

  - Refined the code for the lack-of-RLIMIT_AS case on OpenBSD.

  - Added a rudimentary CPU utilization meter to help with optimal loading.

### Version 0.57b:

  - Made fixes to support FreeBSD and OpenBSD: use_64bit is now inferred if not
    explicitly specified when calling afl-as, and RLIMIT_AS is behind an #ifdef.
    Thanks to Fabian Keil and Jonathan Gray for helping troubleshoot this.

  - Modified 'make install' to also install docs (in /usr/local/share/doc/afl).

  - Fixed a typo in status_screen.txt.

  - Made a couple of Makefile improvements as proposed by Jakub Wilk.

### Version 0.56b:

  - Added probabilistic instrumentation density reduction in ASAN mode. This
    compensates for ASAN-specific branches in a crude but workable way.

  - Updated notes_for_asan.txt.

### Version 0.55b:

  - Implemented smarter out_dir behavior, automatically deleting directories
    that don't contain anything of special value. Requested by several folks,
    including Hanno Boeck.

  - Added more detail in fuzzer_stats (start time, run time, fuzzer PID).

  - Implemented support for configurable install prefixes in Makefile
    ($PREFIX), as requested by Luca Barbato.

  - Made it possible to resume by doing -i <out_dir>, without having to specify
    -i <out_dir>/queue/.

### Version 0.54b:

  - Added a fix for -Wformat warning messages (oops, I thought this had been in
    place for a while).

### Version 0.53b:

  - Redesigned the crash & hang duplicate detection code to better deal with
    fault conditions that can be reached in a multitude of ways.

    The old approach could be compared to hashing stack traces to de-dupe
    crashes, a method prone to crash count inflation. The alternative I
    wanted to avoid would be equivalent to just looking at crash %eip,
    which can have false negatives in common functions such as memcpy().

    The middle ground currently used in afl-fuzz can be compared to looking
    at every line item in the stack trace and tagging crashes as unique if
    we see any function name that we haven't seen before (or if something that
    we have *always* seen there suddenly disappears). We do the comparison
    without paying any attention to ordering or hit counts. This can still
    cause some crash inflation early on, but the problem will quickly taper
    off. So, you may get 20 dupes instead of 5,000.
    
  - Added a fix for harmless but absurd trim ratios shown if the first exec in
    the trimmer timed out. Spotted by @EspenGx.

### Version 0.52b:

  - Added a quick summary of the contents in examples/.

  - Made a fix to the process of writing fuzzer_stats.

  - Slightly reorganized the .state/ directory, now recording redundant paths,
    too. Note that this breaks the ability to properly resume older sessions 
    - sorry about that.

    (To fix this, simply move <out_dir>/.state/* from an older run
    to <out_dir>/.state/deterministic_done/*.)

### Version 0.51b:

  - Changed the search order for afl-as to avoid the problem with older copies
    installed system-wide; this also means that I can remove the Makefile check
    for that.

  - Made it possible to set instrumentation ratio of 0%.

  - Introduced some typos, fixed others.

  - Fixed the test_prev target in Makefile, as reported by Ozzy Johnson.

### Version 0.50b:

  - Improved the 'make install' logic, as suggested by Padraig Brady.

  - Revamped various bits of the documentation, especially around perf_tips.txt;
    based on the feedback from Alexander Cherepanov.

  - Added AFL_INST_RATIO to afl-as. The only case where this comes handy is
    ffmpeg, at least as far as I can tell. (Trivia: the current version of 
    ffmpeg ./configure also ignores CC and --cc, probably unintentionally).

  - Added documentation for all environmental variables (env_variables.txt).

  - Implemented a visual warning for excessive or insufficient bitmap density.

  - Changed afl-gcc to add -O3 by default; use AFL_DONT_OPTIMIZE if you don't
    like that. Big speed gain for ffmpeg, so seems like a good idea.

  - Made a regression fix to afl-as to ignore .LBB labels in gcc mode.

### Version 0.49b:

  - Fixed more typos, as found by Jakub Wilk.

  - Added support for clang!

  - Changed AFL_HARDEN to *not* include ASAN by default. Use AFL_USE_ASAN if
    needed. The reasons for this are in notes_for_asan.txt.

  - Switched from configure auto-detection to isatty() to keep afl-as and
    afl-gcc quiet.

  - Improved installation process to properly create symlinks, rather than
    copies of binaries.

### Version 0.48b:

  - Improved afl-fuzz to force-set ASAN_OPTIONS=abort_on_error=1. Otherwise,
    ASAN crashes wouldn't be caught at all. Reported by Hanno Boeck.

  - Improved Makefile mkdir logic, as suggested by Hanno Boeck.

  - Improved the 64-bit instrumentation to properly save r8-r11 registers in
    the x86 setup code. The old behavior could cause rare problems running
    *without* instrumentation when the first function called in a particular
    .o file has 5+ parameters. No impact on code running under afl-fuzz or
    afl-showmap. Issue spotted by Padraig Brady.

### Version 0.47b:

  - Fixed another Makefile bug for parallel builds of afl. Problem identified
    by Richard W. M. Jones.

  - Added support for suffixes for -m.

  - Updated the documentation and added notes_for_asan.txt. Based on feedback
    from Hanno Boeck, Ben Laurie, and others.

  - Moved the project to http://lcamtuf.coredump.cx/afl/.

### Version 0.46b:

  - Cleaned up Makefile dependencies for parallel builds. Requested by 
    Richard W. M. Jones.

  - Added support for DESTDIR in Makefile. Once again suggested by
    Richard W. M. Jones :-)

  - Removed all the USE_64BIT stuff; we now just auto-detect compilation mode.
    As requested by many callers to the show.

  - Fixed rare problems with programs that use snippets of assembly and
    switch between .code32 and .code64. Addresses a glitch spotted by
    Hanno Boeck with compiling ToT gdb.

### Version 0.45b:

  - Implemented a test case trimmer. Results in 20-30% size reduction for many
    types of work loads, with very pronounced improvements in path discovery
    speeds.

  - Added better warnings for various problems with input directories.

  - Added a Makefile warning for older copies, based on counterintuitive
    behavior observed by Hovik Manucharyan.

  - Added fuzzer_stats file for status monitoring. Suggested by @dronesec.

  - Fixed moar typos, thanks to Alexander Cherepanov.

  - Implemented better warnings for ASAN memory requirements, based on calls
    from several angry listeners.

  - Switched to saner behavior with non-tty stdout (less output generated,
    no ANSI art).

### Version 0.44b:

  - Added support for AFL_CC and AFL_CXX, based on a patch from Ben Laurie.

  - Replaced afl-fuzz -S -D with -M for simplicity.

  - Added a check for .section .text; lack of this prevented main() from
    getting instrumented for some users. Reported by Tom Ritter.

  - Reorganized the testcases/ directory.

  - Added an extra check to confirm that the build is operational.

  - Made more consistent use of color reset codes, as suggested by Oliver
    Kunz.

### Version 0.43b:

  - Fixed a bug with 64-bit gcc -shared relocs.

  - Removed echo -e from Makefile for compatibility with dash. Suggested
    by Jakub Wilk.

  - Added status_screen.txt.

  - Added examples/canvas_harness.

  - Made a minor change to the Makefile GCC check. Suggested by Hanno Boeck.

### Version 0.42b:

  - Fixed a bug with red zone handling for 64-bit (oops!). Problem reported by
    Felix Groebert.

  - Implemented horribly experimental ARM support in examples/arm_support.

  - Made several improvements to error messages.

  - Added AFL_QUIET to silence afl-gcc and afl-as when using wonky build
    systems. Reported by Hanno Boeck.

  - Improved check for 64-bit compilation, plus several sanity checks
    in Makefile.

### Version 0.41b:

  - Fixed a fork served bug for processes that call execve().

  - Made minor compatibility fixes to Makefile, afl-gcc; suggested by Jakub
    Wilk.

  - Fixed triage_crashes.sh to work with the new layout of output directories.
    Suggested by Jakub Wilk.

  - Made multiple performance-related improvements to the injected
    instrumentation.

  - Added visual indication of the number of imported paths.

  - Fixed afl-showmap to make it work well with new instrumentation.

  - Added much better error messages for crashes when importing test cases
    or otherwise calibrating the binary.

### Version 0.40b:

  - Added support for parallelized fuzzing. Inspired by earlier patch
    from Sebastian Roschke.

  - Added an example in examples/distributed_fuzzing/.

### Version 0.39b:

  - Redesigned status screen, now 90% more spiffy.

  - Added more verbose and user-friendly messages for some common problems.

  - Modified the resumption code to reconstruct path depth.

  - Changed the code to inhibit core dumps and improve the ability to detect
    SEGVs.

  - Added a check for redirection of core dumps to programs.

  - Made a minor improvement to the handling of variable paths.

  - Made additional performance tweaks to afl-fuzz, chiefly around mem limits.

  - Added performance_tips.txt.

### Version 0.38b:

  - Fixed an fd leak and +cov tracking bug resulting from changes in 0.37b.

  - Implemented auto-scaling for screen update speed.

  - Added a visual indication when running in non-instrumented mode.

### Version 0.37b:

  - Added fuzz state tracking for more seamless resumption of aborted
    fuzzing sessions.

  - Removed the -D option, as it's no longer necessary.

  - Refactored calibration code and improved startup reporting.

  - Implemented dynamically scaled timeouts, so that you don't need to
    play with -t except in some very rare cases.

  - Added visual notification for slow binaries.

  - Improved instrumentation to explicitly cover the other leg of every
    branch.

### Version 0.36b:

  - Implemented fork server support to avoid the overhead of execve(). A
    nearly-verbatim design from Jann Horn; still pending part 2 that would
    also skip initial setup steps (thinking about reliable heuristics now).

  - Added a check for shell scripts used as fuzz targets.

  - Added a check for fuzz jobs that don't seem to be finding anything.

  - Fixed the way IGNORE_FINDS works (was a bit broken after adding splicing
    and path skip heuristics).

### Version 0.35b:

  - Properly integrated 64-bit instrumentation into afl-as.

### Version 0.34b:

  - Added a new exec count classifier (the working theory is that it gets
    meaningful coverage with fewer test cases spewed out).

### Version 0.33b:

  - Switched to new, somewhat experimental instrumentation that tries to
    target only arcs, rather than every line. May be fragile, but is a lot
    faster (2x+).

  - Made several other cosmetic fixes and typo corrections, thanks to
    Jakub Wilk.

### Version 0.32b:

  - Another take at fixing the C++ exception thing. Reported by Jakub Wilk.

### Version 0.31b:

  - Made another fix to afl-as to address a potential problem with newer
    versions of GCC (introduced in 0.28b). Thanks to Jann Horn.

### Version 0.30b:

  - Added more detail about the underlying operations in file names.

### Version 0.29b:

  - Made some general improvements to chunk operations.

### Version 0.28b:

  - Fixed C++ exception handling in newer versions of GCC. Problem diagnosed
    by Eberhard Mattes.

  - Fixed the handling of the overflow flag. Once again, thanks to
    Eberhard Mattes.

### Version 0.27b:

  - Added prioritization of new paths over the already-fuzzed ones.

  - Included spliced test case ID in the output file name.

  - Fixed a rare, cosmetic null ptr deref after Ctrl-C.

  - Refactored the code to make copies of test cases in the output directory.

  - Switched to better output file names, keeping track of stage and splicing
    sources.

### Version 0.26b:

  - Revamped storage of testcases, -u option removed,

  - Added a built-in effort minimizer to get rid of potentially redundant
    inputs,

  - Provided a testcase count minimization script in examples/,

  - Made miscellaneous improvements to directory and file handling.

  - Fixed a bug in timeout detection.

### Version 0.25b:

  - Improved count-based instrumentation.

  - Improved the hang deduplication logic.

  - Added -cov prefixes for test cases.

  - Switched from readdir() to scandir() + alphasort() to preserve ordering of
    test cases.

  - Added a splicing strategy.

  - Made various minor UI improvements and several other bugfixes.

### Version 0.24b:

  - Added program name to the status screen, plus the -T parameter to go with
    it.

### Version 0.23b:

  - Improved the detection of variable behaviors.

  - Added path depth tracking,

  - Improved the UI a bit,

  - Switched to simplified (XOR-based) tuple instrumentation.

### Version 0.22b:

  - Refactored the handling of long bitflips and some swaps.

  - Fixed the handling of gcc -pipe, thanks to anonymous reporter.

### Version 0.21b (2013-11-12):

  - Initial public release.

  - Added support for use of multiple custom mutators which can be specified using 
    the environment variable AFL_CUSTOM_MUTATOR_LIBRARY.<|MERGE_RESOLUTION|>--- conflicted
+++ resolved
@@ -58,13 +58,10 @@
     MacOS shared memory
   - updated the grammar custom mutator to the newest version
   - add -d (add dead fuzzer stats) to afl-whatsup
-<<<<<<< HEAD
   - add thread safe counters for LLVM CLASSIC (set AFL_LLVM_THREADSAFE_INST)
-=======
   - added AFL_PRINT_FILENAMES to afl-showmap/cmin to print the
     current filename
   - afl-showmap/cmin will now process queue items in alphabetical order
->>>>>>> 1a2da67e
 
 ### Version ++3.12c (release)
   - afl-fuzz:
