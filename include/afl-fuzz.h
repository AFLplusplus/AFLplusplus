--- conflicted
+++ resolved
@@ -221,8 +221,6 @@
 #define STAGE_OverWrite75 15
 #define period_pilot 50000
 
-<<<<<<< HEAD
-=======
 extern double period_pilot_tmp;
 extern s32    key_lv;
 
@@ -254,7 +252,6 @@
 
 extern u32 stats_update_freq;           /* Stats update frequency (execs)   */
 
->>>>>>> a3161b90
 enum {
 
   /* 00 */ EXPLORE, /* AFL default, Exploration-based constant schedule */
@@ -719,9 +716,8 @@
 
 u8 describe_op_buf_256[256]; /* describe_op will use this to return a string up to 256 */
 
-<<<<<<< HEAD
 } afl_state_t;
-=======
+
   /* 00 */ PY_FUNC_INIT,
   /* 01 */ PY_FUNC_FUZZ,
   /* 02 */ PY_FUNC_PRE_SAVE,
@@ -733,7 +729,6 @@
   /* 08 */ PY_FUNC_QUEUE_GET,
   /* 09 */ PY_FUNC_QUEUE_NEW_ENTRY,
   PY_FUNC_COUNT
->>>>>>> a3161b90
 
 /* A global pointer to all instances is needed (for now) for signals to arrive */
 
@@ -751,15 +746,6 @@
 
 /* Python */
 #ifdef USE_PYTHON
-<<<<<<< HEAD
-int  init_py(afl_state_t*);
-void finalize_py(afl_state_t*);
-void fuzz_py(afl_state_t*, char*, size_t, char*, size_t, char**, size_t*);
-u32  init_trim_py(afl_state_t*, char*, size_t);
-u32  post_trim_py(afl_state_t*, char);
-void trim_py(afl_state_t*, char**, size_t*);
-u8   trim_case_python(afl_state_t*, struct queue_entry*, u8*);
-=======
 
 int    init_py_module(u8*);
 void   finalize_py_module();
@@ -775,7 +761,6 @@
 u8     queue_get_py(const u8*);
 void   queue_new_entry_py(const u8*, const u8*);
 
->>>>>>> a3161b90
 #endif
 
 /* Queue */
@@ -856,22 +841,12 @@
 #ifdef HAVE_AFFINITY
 void bind_to_free_cpu(afl_state_t*);
 #endif
-<<<<<<< HEAD
-void   setup_post(afl_state_t*);
-void   setup_custom_mutator(afl_state_t*);
-void   read_testcases(afl_state_t *);
-void   perform_dry_run(afl_state_t *);
-void   pivot_inputs(afl_state_t*);
-u32    find_start_position(afl_state_t*);
-void   find_timeout(afl_state_t*);
-=======
 void   setup_post(void);
 void   read_testcases(void);
 void   perform_dry_run(char**);
 void   pivot_inputs(void);
 u32    find_start_position(void);
 void   find_timeout(void);
->>>>>>> a3161b90
 double get_runnable_processes(void);
 void   nuke_resume_dir(afl_state_t*);
 void   setup_dirs_fds(afl_state_t*);
