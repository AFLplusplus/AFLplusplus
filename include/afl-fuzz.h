--- conflicted
+++ resolved
@@ -638,18 +638,10 @@
    * @param[in] data pointer returned in afl_custom_init for this fuzz case
    * @param[in] buf Buffer containing the test case to be executed
    * @param[in] buf_size Size of the test case
-<<<<<<< HEAD
-   * @param[out] out_buf Buffer storing the test case after processing.
-   * @param[in] out_buf_size The maximum size we may use.
-   *            In case we need to have this bigger, simply return that.
-   * @return Size of the output buffer after processing or the needed amount.
-   *         return 0 to indicate the original buf should be used.
-=======
    * @param[out] out_buf Pointer to the buffer storing the test case after
    *     processing. External library should allocate memory for out_buf.
    *     It can chose to alter buf in-place, if the space is large enough.
    * @return Size of the output buffer.
->>>>>>> 5a7d3333
    */
   size_t (*afl_custom_pre_save)(void *data, u8 *buf, size_t buf_size,
                                 u8 **out_buf);
