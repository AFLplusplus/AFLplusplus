--- conflicted
+++ resolved
@@ -2,10 +2,7 @@
 
 ## Roadmap 3.00+
 
-<<<<<<< HEAD
-=======
  - align map to 64 bytes but keep real IDs
->>>>>>> 0d78c101
  - Update afl->pending_not_fuzzed for MOpt
  - put fuzz target in top line of UI
  - afl-plot to support multiple plot_data
