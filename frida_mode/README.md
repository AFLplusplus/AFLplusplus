# FRIDA mode

The purpose of FRIDA mode is to provide an alternative binary only fuzzer for
AFL++ just like that provided by QEMU mode. The intention is to provide a very
similar user experience, right down to the options provided through environment
variables.

In FRIDA mode, binary programs are instrumented, similarly to QEMU mode.

## Current progress

As FRIDA mode is new, it is missing a lot of features. The design is such that
it should be possible to add these features in a similar manner to QEMU mode and
perhaps leverage some of its design and implementation.

| Feature/Instrumentation  | FRIDA mode | Notes                                         |
| -------------------------|:----------:|:---------------------------------------------:|
| NeverZero                |     x      |                                               |
| Persistent Mode          |     x      | (x86/x64/aarch64 only)                        |
| LAF-Intel / CompCov      |     -      | (CMPLOG is better 90% of the time)            |
| CMPLOG                   |     x      | (x86/x64/aarch64 only)                        |
| Selective Instrumentation|     x      |                                               |
| Non-Colliding Coverage   |     -      | (not possible in binary-only instrumentation) |
| Ngram prev_loc Coverage  |     -      |                                               |
| Context Coverage         |     -      |                                               |
| Auto Dictionary          |     -      |                                               |
| Snapshot LKM Support     |     -      |                                               |
| In-Memory Test Cases     |     x      | (x86/x64/aarch64 only)                        |

## Compatibility

Currently FRIDA mode supports Linux and macOS targets on both x86/x64
architecture and aarch64. Later releases may add support for aarch32 and Windows
targets as well as embedded linux environments.

FRIDA has been used on various embedded targets using both uClibc and musl C
runtime libraries, so porting should be possible. However, the current build
system does not support cross compilation.

## Getting started

To build everything, run `make`. To build for x86, run `make 32`. Note that in
x86 bit mode, it is not necessary for afl-fuzz to be built for 32-bit. However,
the shared library for FRIDA mode must be since it is injected into the target
process.

Various tests can be found in subfolders within the `test/` directory. To use
these, first run `make` to build any dependencies. Then run `make qemu` or `make
frida` to run on either QEMU of FRIDA mode respectively. To run frida tests in
32-bit mode, run `make ARCH=x86 frida`. When switching between architectures, it
may be necessary to run `make clean` first for a given build target to remove
previously generated binaries for a different architecture.

### Android

In order to build, you need to download the Android SDK:

[https://developer.android.com/ndk/downloads](https://developer.android.com/ndk/downloads)

Then creating locally a standalone chain as follows:

[https://developer.android.com/ndk/guides/standalone_toolchain](https://developer.android.com/ndk/guides/standalone_toolchain)

## Usage

FRIDA mode added some small modifications to `afl-fuzz` and similar tools in
AFL++. The intention was that it behaves identically to QEMU, but it uses the
'O' switch rather than 'Q'. Whilst the options 'f', 'F', 's' or 'S' may have
made more sense for a mode powered by FRIDA Stalker, they were all taken, so
instead we use 'O' in homage to the [author](https://github.com/oleavr) of
FRIDA.

Similarly, the intention is to mimic the use of environment variables used by
QEMU where possible (by replacing `s/QEMU/FRIDA/g`). Accordingly, the following
options are currently supported:

* `AFL_FRIDA_DEBUG_MAPS` - See `AFL_QEMU_DEBUG_MAPS`.
* `AFL_FRIDA_EXCLUDE_RANGES` - See `AFL_QEMU_EXCLUDE_RANGES`.
* `AFL_FRIDA_INST_RANGES` - See `AFL_QEMU_INST_RANGES`.
* `AFL_FRIDA_PERSISTENT_ADDR` - See `AFL_QEMU_PERSISTENT_ADDR`.
* `AFL_FRIDA_PERSISTENT_CNT` - See `AFL_QEMU_PERSISTENT_CNT`.
* `AFL_FRIDA_PERSISTENT_HOOK` - See `AFL_QEMU_PERSISTENT_HOOK`.
* `AFL_FRIDA_PERSISTENT_RET` - See `AFL_QEMU_PERSISTENT_RET`.

To enable the powerful CMPLOG mechanism, set `-c 0` for `afl-fuzz`.

## Scripting

One of the more powerful features of FRIDA mode is it's support for
configuration by JavaScript, rather than using environment variables. For
details of how this works, see [Scripting.md](Scripting.md).

## Performance

Additionally, the intention is to be able to make a direct performance
comparison between the two approaches. Accordingly, FRIDA mode includes various
test targets based on the [libpng](https://libpng.sourceforge.io/) benchmark
used by [fuzzbench](https://google.github.io/fuzzbench/) and integrated with the
[StandaloneFuzzTargetMain](https://raw.githubusercontent.com/llvm/llvm-project/main/compiler-rt/lib/fuzzer/standalone/StandaloneFuzzTargetMain.c)
from the llvm project. These tests include basic fork-server support, persistent
mode and persistent mode with in-memory test-cases. These are built and linked
without any special modifications to suit FRIDA or QEMU. The test data provided
with libpng is used as the corpus.

The intention is to add support for FRIDA mode to the FuzzBench project and
perform a like-for-like comparison with QEMU mode to get an accurate
appreciation of its performance.

## Design

FRIDA mode is supported by using `LD_PRELOAD` (`DYLD_INSERT_LIBRARIES` on macOS)
to inject a shared library (`afl-frida-trace.so`) into the target. This shared
library is built using the [frida-gum](https://github.com/frida/frida-gum)
devkit from the [FRIDA](https://github.com/frida/frida) project. One of the
components of frida-gum is
[Stalker](https://medium.com/@oleavr/anatomy-of-a-code-tracer-b081aadb0df8),
this allows the dynamic instrumentation of running code for AARCH32, AARCH64,
x86 and x64 architectures. Implementation details can be found
[here](https://frida.re/docs/stalker/).

Dynamic instrumentation is used to augment the target application with similar
coverage information to that inserted by `afl-gcc` or `afl-clang`. The shared
library is also linked to the `compiler-rt` component of AFLplusplus to feedback
this coverage information to AFL++ and also provide a fork server. It also makes
use of the FRIDA
[prefetch](https://github.com/frida/frida-gum/blob/56dd9ba3ee9a5511b4b0c629394bf122775f1ab7/gum/gumstalker.h#L115)
support to feedback instrumented blocks from the child to the parent using a
shared memory region to avoid the need to regenerate instrumented blocks on each
fork.

Whilst FRIDA allows for a normal C function to be used to augment instrumented
code, FRIDA mode instead makes use of optimized assembly instead on AARCH64 and
x86/64 targets. By injecting these small snippets of assembly, we avoid having
to push and pop the full register context. Note that since this instrumentation
is used on every basic block to generate coverage, it has a large impact on
performance.

CMPLOG support also adds code to the assembly, however, at present this code
makes use of a basic C function and is yet to be optimized. Since not all
instances run CMPLOG mode and instrumentation of the binary is less frequent
(only on CMP, SUB and CALL instructions) performance is not quite so critical.

## Advanced configuration options
<<<<<<< HEAD

* `AFL_FRIDA_INST_COVERAGE_FILE` - File to write DynamoRIO format coverage
  information (e.g., to be loaded within IDA lighthouse).
=======
* `AFL_FRIDA_DRIVER_NO_HOOK` - See `AFL_QEMU_DRIVER_NO_HOOK`. When using the
QEMU driver to provide a `main` loop for a user provided
`LLVMFuzzerTestOneInput`, this option configures the driver to read input from
`stdin` rather than using in-memory test cases.
* `AFL_FRIDA_INST_COVERAGE_FILE` - File to write DynamoRio format coverage
information (e.g. to be loaded within IDA lighthouse).
>>>>>>> 5525f8c9
* `AFL_FRIDA_INST_DEBUG_FILE` - File to write raw assembly of original blocks
  and their instrumented counterparts during block compilation.

```
***

Creating block for 0x7ffff7953313:
        0x7ffff7953313  mov qword ptr [rax], 0
        0x7ffff795331a  add rsp, 8
        0x7ffff795331e  ret

Generated block 0x7ffff75e98e2
        0x7ffff75e98e2  mov qword ptr [rax], 0
        0x7ffff75e98e9  add rsp, 8
        0x7ffff75e98ed  lea rsp, [rsp - 0x80]
        0x7ffff75e98f5  push rcx
        0x7ffff75e98f6  movabs rcx, 0x7ffff795331e
        0x7ffff75e9900  jmp 0x7ffff75e9384


***
```

* `AFL_FRIDA_INST_JIT` - Enable the instrumentation of Just-In-Time compiled
  code. Code is considered to be JIT if the executable segment is not backed by
  a file.
* `AFL_FRIDA_INST_NO_OPTIMIZE` - Don't use optimized inline assembly coverage
  instrumentation (the default where available). Required to use
  `AFL_FRIDA_INST_TRACE`.
* `AFL_FRIDA_INST_NO_BACKPATCH` - Disable backpatching. At the end of executing
  each block, control will return to FRIDA to identify the next block to
  execute.
* `AFL_FRIDA_INST_NO_PREFETCH` - Disable prefetching. By default, the child will
  report instrumented blocks back to the parent so that it can also instrument
  them and they be inherited by the next child on fork, implies
  `AFL_FRIDA_INST_NO_PREFETCH_BACKPATCH`.
* `AFL_FRIDA_INST_NO_PREFETCH_BACKPATCH` - Disable prefetching of stalker
  backpatching information. By default, the child will report applied
  backpatches to the parent so that they can be applied and then be inherited by
  the next child on fork.
* `AFL_FRIDA_INST_SEED` - Sets the initial seed for the hash function used to
  generate block (and hence edge) IDs. Setting this to a constant value may be
  useful for debugging purposes, e.g., investigating unstable edges.
* `AFL_FRIDA_INST_TRACE` - Log to stdout the address of executed blocks, implies
  `AFL_FRIDA_INST_NO_OPTIMIZE`.
* `AFL_FRIDA_INST_TRACE_UNIQUE` - As per `AFL_FRIDA_INST_TRACE`, but each edge
<<<<<<< HEAD
  is logged only once, requires `AFL_FRIDA_INST_NO_OPTIMIZE`.
* `AFL_FRIDA_INST_UNSTABLE_COVERAGE_FILE` - File to write DynamoRIO format
  coverage information for unstable edges (e.g., to be loaded within IDA
  lighthouse).
=======
is logged only once, requires `AFL_FRIDA_INST_NO_OPTIMIZE`.
* `AFL_FRIDA_INST_UNSTABLE_COVERAGE_FILE` - File to write DynamoRio format
coverage information for unstable edges (e.g. to be loaded within IDA
lighthouse).
* `AFL_FRIDA_JS_SCRIPT` - Set the script to be loaded by the FRIDA scripting
engine. See [here](Scripting.md) for details.
>>>>>>> 5525f8c9
* `AFL_FRIDA_OUTPUT_STDOUT` - Redirect the standard output of the target
  application to the named file (supersedes the setting of `AFL_DEBUG_CHILD`).
* `AFL_FRIDA_OUTPUT_STDERR` - Redirect the standard error of the target
  application to the named file (supersedes the setting of `AFL_DEBUG_CHILD`).
* `AFL_FRIDA_PERSISTENT_DEBUG` - Insert a Breakpoint into the instrumented code
  at `AFL_FRIDA_PERSISTENT_HOOK` and `AFL_FRIDA_PERSISTENT_RET` to allow the
  user to detect issues in the persistent loop using a debugger.

  ```
  gdb \
      --ex 'set environment AFL_FRIDA_PERSISTENT_ADDR=XXXXXXXXXX' \
      --ex 'set environment AFL_FRIDA_PERSISTENT_RET=XXXXXXXXXX' \
      --ex 'set environment AFL_FRIDA_PERSISTENT_DEBUG=1' \
      --ex 'set environment AFL_DEBUG_CHILD=1' \
      --ex 'set environment LD_PRELOAD=afl-frida-trace.so' \
      --args <my-executable> [my arguments]
  ```

* `AFL_FRIDA_SECCOMP_FILE` - Write a log of any syscalls made by the target to
  the specified file.
* `AFL_FRIDA_STALKER_ADJACENT_BLOCKS` - Configure the number of adjacent blocks
  to fetch when generating instrumented code. By fetching blocks in the same
  order they appear in the original program, rather than the order of execution
  should help reduce locality and adjacency. This includes allowing us to vector
  between adjacent blocks using a NOP slide rather than an immediate branch.
* `AFL_FRIDA_STALKER_IC_ENTRIES` - Configure the number of inline cache entries
  stored along-side branch instructions which provide a cache to avoid having to
  call back into FRIDA to find the next block. Default is 32.
* `AFL_FRIDA_STATS_FILE` - Write statistics information about the code being
  instrumented to the given file name. The statistics are written only for the
  child process when new block is instrumented (when the
  `AFL_FRIDA_STATS_INTERVAL` has expired). Note that simply because a new path
  is found does not mean a new block needs to be compiled. It could simply be
  that the existing blocks instrumented have been executed in a different order.

  ```
  stats
  -----
  Time                  2021-07-21 11:45:49
  Elapsed                                 1 seconds


  Transitions                    cumulative               delta
  -----------                    ----------               -----
  total                              753619               17645
  call_imm                             9193 ( 1.22%)        344 ( 1.95%) [       344/s]
  call_reg                                0 ( 0.00%)          0 ( 0.00%) [         0/s]
  call_mem                                0 ( 0.00%)          0 ( 0.00%) [         0/s]
  ret_slow_path                       67974 ( 9.02%)       2988 (16.93%) [      2988/s]
  post_call_invoke                     7996 ( 1.06%)        299 ( 1.69%) [       299/s]
  excluded_call_imm                    3804 ( 0.50%)        200 ( 1.13%) [       200/s]
  jmp_imm                              5445 ( 0.72%)        255 ( 1.45%) [       255/s]
  jmp_reg                             42081 ( 5.58%)       1021 ( 5.79%) [      1021/s]
  jmp_mem                            578092 (76.71%)      10956 (62.09%) [     10956/s]
  jmp_cond_imm                        38951 ( 5.17%)       1579 ( 8.95%) [      1579/s]
  jmp_cond_mem                            0 ( 0.00%)          0 ( 0.00%) [         0/s]
  jmp_cond_reg                            0 ( 0.00%)          0 ( 0.00%) [         0/s]
  jmp_cond_jcxz                           0 ( 0.00%)          0 ( 0.00%) [         0/s]
  jmp_continuation                       84 ( 0.01%)          3 ( 0.02%) [         3/s]


  Instrumentation
  ---------------
  Instructions                         7907
  Blocks                               1764
  Avg Instructions / Block                4


  EOB Instructions
  ----------------
  Total                                1763 (22.30%)
  Call Immediates                       358 ( 4.53%)
  Call Immediates Excluded               74 ( 0.94%)
  Call Register                           0 ( 0.00%)
  Call Memory                             0 ( 0.00%)
  Jump Immediates                       176 ( 2.23%)
  Jump Register                           8 ( 0.10%)
  Jump Memory                            10 ( 0.13%)
  Conditional Jump Immediates          1051 (13.29%)
  Conditional Jump CX Immediate           0 ( 0.00%)
  Conditional Jump Register               0 ( 0.00%)
  Conditional Jump Memory                 0 ( 0.00%)
  Returns                               160 ( 2.02%)


  Relocated Instructions
  ----------------------
  Total                                 232 ( 2.93%)
  addsd                                   2 ( 0.86%)
  cmp                                    46 (19.83%)
  comisd                                  2 ( 0.86%)
  divsd                                   2 ( 0.86%)
  divss                                   2 ( 0.86%)
  lea                                   142 (61.21%)
  mov                                    32 (13.79%)
  movsd                                   2 ( 0.86%)
  ucomisd                                 2 ( 0.86%)
  ```

* `AFL_FRIDA_STATS_INTERVAL` - The maximum frequency to output statistics
  information. Stats will be written whenever they are updated if the given
  interval has elapsed since last time they were written.
* `AFL_FRIDA_TRACEABLE` - Set the child process to be traceable by any process
  to aid debugging and overcome the restrictions imposed by YAMA. Supported on
  Linux only. Permits a non-root user to use `gcore` or similar to collect a
  core dump of the instrumented target. Note that in order to capture the core
  dump you must set a sufficient timeout (using `-t`) to avoid `afl-fuzz`
  killing the process whilst it is being dumped.

## FASAN - FRIDA Address Sanitizer mode

FRIDA mode also supports FASAN. The design of this is actually quite simple and
very similar to that used when instrumenting applications compiled from source.

### Address Sanitizer basics

When Address Sanitizer is used to instrument programs built from source, the
compiler first adds a dependency (`DT_NEEDED` entry) for the Address Sanitizer
dynamic shared object (DSO). This shared object contains the main logic for
Address Sanitizer, including setting and managing up the shadow memory. It also
provides replacement implementations for a number of functions in standard
libraries.

These replacements include things like `malloc` and `free` which allows for
those allocations to be marked in the shadow memory, but also a number of other
functions. Consider `memcpy`, for example. This is instrumented to validate the
parameters (test the source and destination buffers against the shadow memory).
This is much easier than instrumenting those standard libraries, since first, it
would require you to re-compile them and secondly it would mean that the
instrumentation would be applied at a more expensive granular level. Lastly,
load-widening (typically found in highly optimized code) can also make this
instrumentation more difficult.

Since the DSO is loaded before all of the standard libraries (in fact it insists
on being first), the dynamic loader will use it to resolve imports from other
modules which depend on it.

### FASAN implementation

FASAN takes a similar approach. It requires the user to add the Address
Sanitizer DSO to the `AFL_PRELOAD` environment variable such that it is loaded
into the target. Again, it must be first in the list. This means that it is not
necessary to instrument the standard libraries to detect when an application has
provided an incorrect argument to `memcpy`, for example. This avoids issues with
load-widening and should also mean a huge improvement in performance.

FASAN then adds instrumentation for any instructions which use memory operands
and then calls into the `__asan_loadN` and `__asan_storeN` functions provided by
the DSO to validate memory accesses against the shadow memory.

## Collisions

FRIDA mode has also introduced some improvements to reduce collisions in the
map. For details, see [MapDensity.md](MapDensity.md).

## OSX library fuzzing

An example of how to fuzz a dynamic library on OSX is included, see
[test/osx-lib](test/osx-lib). This requires the use of a simple test harness
executable which will load the library and call a target function within it. The
dependent library can either be loaded in using `dlopen` and `dlsym` in a
function marked `__attribute__((constructor()))` or the test harness can simply
be linked against it. It is important that the target library is loaded before
execution of `main`, since this is the point where FRIDA mode is initialized.
Otherwise, it will not be possible to configure coverage for the test library
using `AFL_FRIDA_INST_RANGES` or similar.

## Debugging

Please refer to [DEBUGGING.md](DEBUGGING.md) for assistance should you encounter
problems with FRIDA mode.

## To do

The next features to be added are Aarch32 support as well as looking at
potential performance improvements. The intention is to achieve feature parity
with QEMU mode in due course. Contributions are welcome, but please get in touch
to ensure that efforts are deconflicted.<|MERGE_RESOLUTION|>--- conflicted
+++ resolved
@@ -141,40 +141,33 @@
 (only on CMP, SUB and CALL instructions) performance is not quite so critical.
 
 ## Advanced configuration options
-<<<<<<< HEAD
-
+* `AFL_FRIDA_DRIVER_NO_HOOK` - See `AFL_QEMU_DRIVER_NO_HOOK`. When using the
+  QEMU driver to provide a `main` loop for a user provided
+  `LLVMFuzzerTestOneInput`, this option configures the driver to read input from
+  `stdin` rather than using in-memory test cases.
 * `AFL_FRIDA_INST_COVERAGE_FILE` - File to write DynamoRIO format coverage
   information (e.g., to be loaded within IDA lighthouse).
-=======
-* `AFL_FRIDA_DRIVER_NO_HOOK` - See `AFL_QEMU_DRIVER_NO_HOOK`. When using the
-QEMU driver to provide a `main` loop for a user provided
-`LLVMFuzzerTestOneInput`, this option configures the driver to read input from
-`stdin` rather than using in-memory test cases.
-* `AFL_FRIDA_INST_COVERAGE_FILE` - File to write DynamoRio format coverage
-information (e.g. to be loaded within IDA lighthouse).
->>>>>>> 5525f8c9
 * `AFL_FRIDA_INST_DEBUG_FILE` - File to write raw assembly of original blocks
   and their instrumented counterparts during block compilation.
 
-```
-***
-
-Creating block for 0x7ffff7953313:
-        0x7ffff7953313  mov qword ptr [rax], 0
-        0x7ffff795331a  add rsp, 8
-        0x7ffff795331e  ret
-
-Generated block 0x7ffff75e98e2
-        0x7ffff75e98e2  mov qword ptr [rax], 0
-        0x7ffff75e98e9  add rsp, 8
-        0x7ffff75e98ed  lea rsp, [rsp - 0x80]
-        0x7ffff75e98f5  push rcx
-        0x7ffff75e98f6  movabs rcx, 0x7ffff795331e
-        0x7ffff75e9900  jmp 0x7ffff75e9384
-
-
-***
-```
+  ```
+  ***
+
+  Creating block for 0x7ffff7953313:
+          0x7ffff7953313  mov qword ptr [rax], 0
+          0x7ffff795331a  add rsp, 8
+          0x7ffff795331e  ret
+
+  Generated block 0x7ffff75e98e2
+          0x7ffff75e98e2  mov qword ptr [rax], 0
+          0x7ffff75e98e9  add rsp, 8
+          0x7ffff75e98ed  lea rsp, [rsp - 0x80]
+          0x7ffff75e98f5  push rcx
+          0x7ffff75e98f6  movabs rcx, 0x7ffff795331e
+          0x7ffff75e9900  jmp 0x7ffff75e9384
+
+  ***
+  ```
 
 * `AFL_FRIDA_INST_JIT` - Enable the instrumentation of Just-In-Time compiled
   code. Code is considered to be JIT if the executable segment is not backed by
@@ -199,19 +192,12 @@
 * `AFL_FRIDA_INST_TRACE` - Log to stdout the address of executed blocks, implies
   `AFL_FRIDA_INST_NO_OPTIMIZE`.
 * `AFL_FRIDA_INST_TRACE_UNIQUE` - As per `AFL_FRIDA_INST_TRACE`, but each edge
-<<<<<<< HEAD
   is logged only once, requires `AFL_FRIDA_INST_NO_OPTIMIZE`.
 * `AFL_FRIDA_INST_UNSTABLE_COVERAGE_FILE` - File to write DynamoRIO format
   coverage information for unstable edges (e.g., to be loaded within IDA
   lighthouse).
-=======
-is logged only once, requires `AFL_FRIDA_INST_NO_OPTIMIZE`.
-* `AFL_FRIDA_INST_UNSTABLE_COVERAGE_FILE` - File to write DynamoRio format
-coverage information for unstable edges (e.g. to be loaded within IDA
-lighthouse).
 * `AFL_FRIDA_JS_SCRIPT` - Set the script to be loaded by the FRIDA scripting
-engine. See [here](Scripting.md) for details.
->>>>>>> 5525f8c9
+  engine. See [Scipting.md](Scripting.md) for details.
 * `AFL_FRIDA_OUTPUT_STDOUT` - Redirect the standard output of the target
   application to the named file (supersedes the setting of `AFL_DEBUG_CHILD`).
 * `AFL_FRIDA_OUTPUT_STDERR` - Redirect the standard error of the target
