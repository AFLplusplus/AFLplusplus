--- conflicted
+++ resolved
@@ -27,13 +27,8 @@
 
 LLVM_CONFIG ?= llvm-config
 LLVMVER  = $(shell $(LLVM_CONFIG) --version)
-#LLVM_OK = $(shell $(LLVM_CONFIG) --version | egrep -q '^[5-6]' && echo 0 || echo 1 )
-<<<<<<< HEAD
-LLVM_UNSUPPORTED = $(shell echo $(LLVMVER) | egrep -q '^9|3.0' && echo 1 || echo 1 )
-=======
 LLVM_UNSUPPORTED = $(shell $(LLVM_CONFIG) --version | egrep -q '^9|3.0' && echo 1 || echo 0 )
 LLVM_MAJOR = ($shell $(LLVM_CONFIG) --version | sed 's/\..*//')
->>>>>>> 4a80dbdd
 
 ifeq "$(LLVM_UNSUPPORTED)" "1"
   $(warn llvm_mode only supports versions 3.8.0 up to 8.x )
