--- conflicted
+++ resolved
@@ -31,23 +31,16 @@
   For comparisons use the fuzzbench `aflplusplus` setup, or use `afl-clang-fast`
   with `AFL_LLVM_CMPLOG=1`.
 
-<<<<<<< HEAD
 ## Major behaviour changes in afl++ 3.00 onwards:
-=======
-## Major changes in afl++ 3.00 onwards:
->>>>>>> 0d78c101
 
 With afl++ 3.13-3.20 we introduce frida_mode (-O) to have an alternative for
 binary-only fuzzing. It is slower than Qemu mode but works on MacOS, Android,
 iOS etc.
-<<<<<<< HEAD
 
 With afl++ 3.14 we introduced the following changes from previous behaviours:
   * afl-fuzz: deterministic fuzzing it not a default for -M main anymore
   * afl-cmin/afl-showmap -i now descends into subdirectories (afl-cmin.bash
     however does not)
-=======
->>>>>>> 0d78c101
 
 With afl++ 3.10 we introduced the following changes from previous behaviours:
   * The '+' feature of the '-t' option now means to  auto-calculate the timeout
