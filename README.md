--- conflicted
+++ resolved
@@ -1,45 +1,6 @@
 # american fuzzy lop plus plus (afl++)
 
-<<<<<<< HEAD
-## experimental branch: link time optimization (LTO)
-
-Typing "make" in llvm_mode/ will create a new binary: afl-clang-lto/afl-clang-lto++
-
-
-Detailed [README.lto.md](llvm_mode/README.lto.md)
-
-
-Using afl-clang-lto will perform instrumentation at link time and it is
-performing the instrumentation in a way to prevent collisions as good as
-possible, hence this is very beneficial for fuzzing.
-
-How-to: simply use afl-clang-lto where you used afl-clang-fast or afl-gcc before.
-
-All llvm_mode extensions work with the exception of InsTrim.
-
-If you see this error message when compiling:
-```
-/bin/ld: libfoo.a: error adding symbols: archive has no index; run ranlib to add one
-```
-you have to set the target to use llvm-ranlib, e.g.:
-```
-RANLIB=llvm-ranlib CC=afl-clang-lto CXX=afl-clang-lto ./configure --disable-shared
-```
-
-Known issues:
-
- * you can not skip instrumentation of main/start/init via whitelisting.
- * the instrumentation can seem to take forever, the larger the library the longer the wait
- 
-
-Please test and give feedback!
-
-
-
-## original README
-=======
   <img align="right" src="https://raw.githubusercontent.com/andreafioraldi/AFLplusplus-website/master/static/logo_256x256.png" alt="AFL++ Logo">
->>>>>>> 05a3418f
 
   ![Travis State](https://api.travis-ci.com/vanhauser-thc/AFLplusplus.svg?branch=master)
 
