--- conflicted
+++ resolved
@@ -1032,8 +1032,6 @@
 
   }
 
-<<<<<<< HEAD
-=======
   if (unlikely(afl->afl_env.afl_persistent_record)) {
 
 #ifdef AFL_PERSISTENT_RECORD
@@ -1056,33 +1054,6 @@
 
   }
 
-  if (afl->fsrv.qemu_mode && getenv("AFL_USE_QASAN")) {
-
-    u8 *preload = getenv("AFL_PRELOAD");
-    u8 *libqasan = get_libqasan_path(argv_orig[0]);
-
-    if (!preload) {
-
-      setenv("AFL_PRELOAD", libqasan, 0);
-
-    } else {
-
-      u8 *result = ck_alloc(strlen(libqasan) + strlen(preload) + 2);
-      strcpy(result, libqasan);
-      strcat(result, " ");
-      strcat(result, preload);
-
-      setenv("AFL_PRELOAD", result, 1);
-      ck_free(result);
-
-    }
-
-    afl->afl_env.afl_preload = (u8 *)getenv("AFL_PRELOAD");
-    ck_free(libqasan);
-
-  }
-
->>>>>>> 958436be
   if (afl->fsrv.mem_limit && afl->shm.cmplog_mode) afl->fsrv.mem_limit += 260;
 
   OKF("afl++ is maintained by Marc \"van Hauser\" Heuse, Heiko \"hexcoder\" "
