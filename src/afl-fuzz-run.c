/*
   american fuzzy lop++ - target execution related routines
   --------------------------------------------------------

   Originally written by Michal Zalewski

   Now maintained by Marc Heuse <mh@mh-sec.de>,
                        Heiko Eißfeldt <heiko.eissfeldt@hexco.de> and
                        Andrea Fioraldi <andreafioraldi@gmail.com>

   Copyright 2016, 2017 Google Inc. All rights reserved.
   Copyright 2019-2020 AFLplusplus Project. All rights reserved.

   Licensed under the Apache License, Version 2.0 (the "License");
   you may not use this file except in compliance with the License.
   You may obtain a copy of the License at:

     http://www.apache.org/licenses/LICENSE-2.0

   This is the real deal: the program takes an instrumented binary and
   attempts a variety of basic fuzzing tricks, paying close attention to
   how they affect the execution path.

 */

#include "afl-fuzz.h"
#include <sys/time.h>
#include <signal.h>

#include "cmplog.h"

/* Execute target application, monitoring for timeouts. Return status
   information. The called program will update afl->fsrv->trace_bits. */

u8 run_target(afl_state_t *afl, afl_forkserver_t *fsrv, u32 timeout) {

  s32 res;
  u32 exec_ms;

  int status = 0;
  u32 tb4;

  fsrv->child_timed_out = 0;

  /* After this memset, fsrv->trace_bits[] are effectively volatile, so we
     must prevent any earlier operations from venturing into that
     territory. */

<<<<<<< HEAD
  memset(afl->fsrv.trace_bits, 0, afl->fsrv.map_size);
=======
  memset(fsrv->trace_bits, 0, fsrv->map_size);
>>>>>>> 29ee3a1f

  MEM_BARRIER();

  /* we have the fork server (or faux server) up and running, so simply
      tell it to have at it, and then read back PID. */

  if ((res = write(fsrv->fsrv_ctl_fd, &fsrv->prev_timed_out, 4)) != 4) {

    if (afl->stop_soon) return 0;
    RPFATAL(res, "Unable to request new process from fork server (OOM?)");

  }

  if ((res = read(fsrv->fsrv_st_fd, &fsrv->child_pid, 4)) != 4) {

    if (afl->stop_soon) return 0;
    RPFATAL(res, "Unable to request new process from fork server (OOM?)");

  }

  if (fsrv->child_pid <= 0) FATAL("Fork server is misbehaving (OOM?)");

  exec_ms =
      read_timed(fsrv->fsrv_st_fd, &status, 4, timeout, &afl->stop_soon);

  if (exec_ms > timeout) {

    /* If there was no response from forkserver after timeout seconds,
    we kill the child. The forkserver should inform us afterwards */

    kill(fsrv->child_pid, SIGKILL);
    fsrv->child_timed_out = 1;
    if (read(fsrv->fsrv_st_fd, &status, 4) < 4) exec_ms = 0;

  }

  if (!exec_ms) {

    if (afl->stop_soon) return 0;
    SAYF("\n" cLRD "[-] " cRST
         "Unable to communicate with fork server. Some possible reasons:\n\n"
         "    - You've run out of memory. Use -m to increase the the memory "
         "limit\n"
         "      to something higher than %lld.\n"
         "    - The binary or one of the libraries it uses manages to "
         "create\n"
         "      threads before the forkserver initializes.\n"
         "    - The binary, at least in some circumstances, exits in a way "
         "that\n"
         "      also kills the parent process - raise() could be the "
         "culprit.\n"
         "    - If using persistent mode with QEMU, "
         "AFL_QEMU_PERSISTENT_ADDR "
         "is\n"
         "      probably not valid (hint: add the base address in case of "
         "PIE)"
         "\n\n"
         "If all else fails you can disable the fork server via "
         "AFL_NO_FORKSRV=1.\n",
         fsrv->mem_limit);
    RPFATAL(res, "Unable to communicate with fork server");

  }

  if (!WIFSTOPPED(status)) fsrv->child_pid = 0;

  ++afl->total_execs;

  /* Any subsequent operations on fsrv->trace_bits must not be moved by the
     compiler below this point. Past this location, fsrv->trace_bits[]
     behave very normally and do not have to be treated as volatile. */

  MEM_BARRIER();

  tb4 = *(u32 *)fsrv->trace_bits;

#ifdef WORD_SIZE_64
<<<<<<< HEAD
  classify_counts(afl, (u64 *)afl->fsrv.trace_bits);
#else
  classify_counts(afl, (u32 *)afl->fsrv.trace_bits);
=======
  classify_counts(afl, (u64 *)fsrv->trace_bits);
#else
  classify_counts(afl, (u32 *)fsrv->trace_bits);
>>>>>>> 29ee3a1f
#endif                                                     /* ^WORD_SIZE_64 */

  fsrv->prev_timed_out = fsrv->child_timed_out;

  /* Report outcome to caller. */

  if (WIFSIGNALED(status) && !afl->stop_soon) {

    afl->kill_signal = WTERMSIG(status);

    if (fsrv->child_timed_out && afl->kill_signal == SIGKILL)
      return FAULT_TMOUT;

    return FAULT_CRASH;

  }

  /* A somewhat nasty hack for MSAN, which doesn't support abort_on_error and
     must use a special exit code. */

  if (fsrv->uses_asan && WEXITSTATUS(status) == MSAN_ERROR) {

    afl->kill_signal = 0;
    return FAULT_CRASH;

  }

  if ((afl->dumb_mode == 1 || afl->no_forkserver) && tb4 == EXEC_FAIL_SIG)
    return FAULT_ERROR;

  return FAULT_NONE;

}

/* Write modified data to file for testing. If afl->fsrv.out_file is set, the
   old file is unlinked and a new one is created. Otherwise, afl->fsrv.out_fd is
   rewound and truncated. */

void write_to_testcase(afl_state_t *afl, void *mem, u32 len) {

  s32 fd = afl->fsrv.out_fd;

#ifdef _AFL_DOCUMENT_MUTATIONS
  s32  doc_fd;
  char fn[PATH_MAX];
  snprintf(fn, PATH_MAX, ("%s/mutations/%09u:%s", afl->out_dir,
                          afl->document_counter++, describe_op(afl, 0));

  if ((doc_fd = open(fn, O_WRONLY | O_CREAT | O_TRUNC, 0600)) >= 0) {

    if (write(doc_fd, mem, len) != len)
      PFATAL("write to mutation file failed: %s", fn);
    close(doc_fd);

  }

#endif

  if (afl->fsrv.out_file) {

    if (afl->no_unlink) {

      fd = open(afl->fsrv.out_file, O_WRONLY | O_CREAT | O_TRUNC, 0600);

    } else {

      unlink(afl->fsrv.out_file);                         /* Ignore errors. */
      fd = open(afl->fsrv.out_file, O_WRONLY | O_CREAT | O_EXCL, 0600);

    }

    if (fd < 0) PFATAL("Unable to create '%s'", afl->fsrv.out_file);

  } else

    lseek(fd, 0, SEEK_SET);

  if (unlikely(afl->mutator && afl->mutator->afl_custom_pre_save)) {

    u8 *new_buf = NULL;

    size_t new_size = afl->mutator->afl_custom_pre_save(afl->mutator->data, mem,
                                                        len, &new_buf);

    if (unlikely(!new_buf))
      FATAL("Custom_pre_save failed (ret: %lu)", (long unsigned)new_size);

    /* everything as planned. use the new data. */
    ck_write(fd, new_buf, new_size, afl->fsrv.out_file);

  } else {

    /* boring uncustom. */
    ck_write(fd, mem, len, afl->fsrv.out_file);

  }

  if (!afl->fsrv.out_file) {

    if (ftruncate(fd, len)) PFATAL("ftruncate() failed");
    lseek(fd, 0, SEEK_SET);

  } else

    close(fd);

}

/* The same, but with an adjustable gap. Used for trimming. */

static void write_with_gap(afl_state_t *afl, void *mem, u32 len, u32 skip_at,
                           u32 skip_len) {

  s32 fd = afl->fsrv.out_fd;
  u32 tail_len = len - skip_at - skip_len;

  if (afl->fsrv.out_file) {

    if (afl->no_unlink) {

      fd = open(afl->fsrv.out_file, O_WRONLY | O_CREAT | O_TRUNC, 0600);

    } else {

      unlink(afl->fsrv.out_file);                         /* Ignore errors. */
      fd = open(afl->fsrv.out_file, O_WRONLY | O_CREAT | O_EXCL, 0600);

    }

    if (fd < 0) PFATAL("Unable to create '%s'", afl->fsrv.out_file);

  } else

    lseek(fd, 0, SEEK_SET);

  if (skip_at) ck_write(fd, mem, skip_at, afl->fsrv.out_file);

  u8 *memu8 = mem;
  if (tail_len)
    ck_write(fd, memu8 + skip_at + skip_len, tail_len, afl->fsrv.out_file);

  if (!afl->fsrv.out_file) {

    if (ftruncate(fd, len - skip_len)) PFATAL("ftruncate() failed");
    lseek(fd, 0, SEEK_SET);

  } else

    close(fd);

}

/* Calibrate a new test case. This is done when processing the input directory
   to warn about flaky or otherwise problematic test cases early on; and when
   new paths are discovered to detect variable behavior and so on. */

u8 calibrate_case(afl_state_t *afl, struct queue_entry *q, u8 *use_mem,
                  u32 handicap, u8 from_queue) {

  u8 fault = 0, new_bits = 0, var_detected = 0,
     first_run = (q->exec_cksum == 0);

  u64 start_us, stop_us;

  s32 old_sc = afl->stage_cur, old_sm = afl->stage_max;
  u32 use_tmout = afl->fsrv.exec_tmout;
  u8 *old_sn = afl->stage_name;

  /* Be a bit more generous about timeouts when resuming sessions, or when
     trying to calibrate already-added finds. This helps avoid trouble due
     to intermittent latency. */

  if (!from_queue || afl->resuming_fuzz)
    use_tmout = MAX(afl->fsrv.exec_tmout + CAL_TMOUT_ADD,
                    afl->fsrv.exec_tmout * CAL_TMOUT_PERC / 100);

  ++q->cal_failed;

  afl->stage_name = "calibration";
  afl->stage_max = afl->fast_cal ? 3 : CAL_CYCLES;

  /* Make sure the forkserver is up before we do anything, and let's not
     count its spin-up time toward binary calibration. */

  if (!afl->fsrv.fsrv_pid) {
    if (afl->shm.cmplog_mode && afl->fsrv.init_child_func != cmplog_exec_child) {
      FATAL("BUG in afl-fuzz detected. Cmplog mode not set correctly.");
    }
    afl_fsrv_start(&afl->fsrv, afl->argv, &afl->stop_soon, afl->afl_env.afl_debug_child_output);
  }

  if (q->exec_cksum)
    memcpy(afl->first_trace, afl->fsrv.trace_bits, afl->fsrv.map_size);

  start_us = get_cur_time_us();

  for (afl->stage_cur = 0; afl->stage_cur < afl->stage_max; ++afl->stage_cur) {

    u32 cksum;

    if (!first_run && !(afl->stage_cur % afl->stats_update_freq))
      show_stats(afl);

    write_to_testcase(afl, use_mem, q->len);

    fault = run_target(afl, &afl->fsrv, use_tmout);

    /* afl->stop_soon is set by the handler for Ctrl+C. When it's pressed,
       we want to bail out quickly. */

    if (afl->stop_soon || fault != afl->crash_mode) goto abort_calibration;

    if (!afl->dumb_mode && !afl->stage_cur &&
        !count_bytes(afl, afl->fsrv.trace_bits)) {

      fault = FAULT_NOINST;
      goto abort_calibration;

    }

    cksum = hash32(afl->fsrv.trace_bits, afl->fsrv.map_size, HASH_CONST);

    if (q->exec_cksum != cksum) {

      u8 hnb = has_new_bits(afl, afl->virgin_bits);
      if (hnb > new_bits) new_bits = hnb;

      if (q->exec_cksum) {

        u32 i;

        for (i = 0; i < afl->fsrv.map_size; ++i) {

          if (unlikely(!afl->var_bytes[i]) &&
              unlikely(afl->first_trace[i] != afl->fsrv.trace_bits[i]))
            afl->var_bytes[i] = 1;

        }

        var_detected = 1;
        afl->stage_max = CAL_CYCLES_LONG;

      } else {

        q->exec_cksum = cksum;
        memcpy(afl->first_trace, afl->fsrv.trace_bits, afl->fsrv.map_size);

      }

    }

  }

  stop_us = get_cur_time_us();

  afl->total_cal_us += stop_us - start_us;
  afl->total_cal_cycles += afl->stage_max;

  /* OK, let's collect some stats about the performance of this test case.
     This is used for fuzzing air time calculations in calculate_score(). */

  q->exec_us = (stop_us - start_us) / afl->stage_max;
  q->bitmap_size = count_bytes(afl, afl->fsrv.trace_bits);
  q->handicap = handicap;
  q->cal_failed = 0;

  afl->total_bitmap_size += q->bitmap_size;
  ++afl->total_bitmap_entries;

  update_bitmap_score(afl, q);

  /* If this case didn't result in new output from the instrumentation, tell
     parent. This is a non-critical problem, but something to warn the user
     about. */

  if (!afl->dumb_mode && first_run && !fault && !new_bits) fault = FAULT_NOBITS;

abort_calibration:

  if (new_bits == 2 && !q->has_new_cov) {

    q->has_new_cov = 1;
    ++afl->queued_with_cov;

  }

  /* Mark variable paths. */

  if (var_detected) {

    afl->var_byte_count = count_bytes(afl, afl->var_bytes);

    if (!q->var_behavior) {

      mark_as_variable(afl, q);
      ++afl->queued_variable;

    }

  }

  afl->stage_name = old_sn;
  afl->stage_cur = old_sc;
  afl->stage_max = old_sm;

  if (!first_run) show_stats(afl);

  return fault;

}

/* Grab interesting test cases from other fuzzers. */

void sync_fuzzers(afl_state_t *afl) {

  DIR *          sd;
  struct dirent *sd_ent;
  u32            sync_cnt = 0;

  sd = opendir(afl->sync_dir);
  if (!sd) PFATAL("Unable to open '%s'", afl->sync_dir);

  afl->stage_max = afl->stage_cur = 0;
  afl->cur_depth = 0;

  /* Look at the entries created for every other fuzzer in the sync directory.
   */

  while ((sd_ent = readdir(sd))) {

    DIR *          qd;
    struct dirent *qd_ent;
    u8 *           qd_path, *qd_synced_path;
    u32            min_accept = 0, next_min_accept;

    s32 id_fd;

    /* Skip dot files and our own output directory. */

    if (sd_ent->d_name[0] == '.' || !strcmp(afl->sync_id, sd_ent->d_name))
      continue;

    /* Skip anything that doesn't have a queue/ subdirectory. */

    qd_path = alloc_printf("%s/%s/queue", afl->sync_dir, sd_ent->d_name);

    if (!(qd = opendir(qd_path))) {

      ck_free(qd_path);
      continue;

    }

    /* Retrieve the ID of the last seen test case. */

    qd_synced_path =
        alloc_printf("%s/.synced/%s", afl->out_dir, sd_ent->d_name);

    id_fd = open(qd_synced_path, O_RDWR | O_CREAT, 0600);

    if (id_fd < 0) PFATAL("Unable to create '%s'", qd_synced_path);

    if (read(id_fd, &min_accept, sizeof(u32)) > 0) lseek(id_fd, 0, SEEK_SET);

    next_min_accept = min_accept;

    /* Show stats */

    snprintf(afl->stage_name_buf, STAGE_BUF_SIZE, "sync %u", ++sync_cnt);

    afl->stage_name = afl->stage_name_buf;
    afl->stage_cur = 0;
    afl->stage_max = 0;

    /* For every file queued by this fuzzer, parse ID and see if we have
       looked at it before; exec a test case if not. */

    while ((qd_ent = readdir(qd))) {

      u8 *        path;
      s32         fd;
      struct stat st;

      if (qd_ent->d_name[0] == '.' ||
          sscanf(qd_ent->d_name, CASE_PREFIX "%06u", &afl->syncing_case) != 1 ||
          afl->syncing_case < min_accept)
        continue;

      /* OK, sounds like a new one. Let's give it a try. */

      if (afl->syncing_case >= next_min_accept)
        next_min_accept = afl->syncing_case + 1;

      path = alloc_printf("%s/%s", qd_path, qd_ent->d_name);

      /* Allow this to fail in case the other fuzzer is resuming or so... */

      fd = open(path, O_RDONLY);

      if (fd < 0) {

        ck_free(path);
        continue;

      }

      if (fstat(fd, &st)) PFATAL("fstat() failed");

      /* Ignore zero-sized or oversized files. */

      if (st.st_size && st.st_size <= MAX_FILE) {

        u8  fault;
        u8 *mem = mmap(0, st.st_size, PROT_READ, MAP_PRIVATE, fd, 0);

        if (mem == MAP_FAILED) PFATAL("Unable to mmap '%s'", path);

        /* See what happens. We rely on save_if_interesting() to catch major
           errors and save the test case. */

        write_to_testcase(afl, mem, st.st_size);

        fault = run_target(afl, &afl->fsrv, afl->fsrv.exec_tmout);

        if (afl->stop_soon) goto close_sync;

        afl->syncing_party = sd_ent->d_name;
        afl->queued_imported +=
            save_if_interesting(afl, mem, st.st_size, fault);
        afl->syncing_party = 0;

        munmap(mem, st.st_size);

        if (!(afl->stage_cur++ % afl->stats_update_freq)) show_stats(afl);

      }

      ck_free(path);
      close(fd);

    }

    ck_write(id_fd, &next_min_accept, sizeof(u32), qd_synced_path);

  close_sync:
    close(id_fd);
    closedir(qd);
    ck_free(qd_path);
    ck_free(qd_synced_path);

  }

  closedir(sd);

}

/* Trim all new test cases to save cycles when doing deterministic checks. The
   trimmer uses power-of-two increments somewhere between 1/16 and 1/1024 of
   file size, to keep the stage short and sweet. */

u8 trim_case(afl_state_t *afl, struct queue_entry *q, u8 *in_buf) {

  /* Custom mutator trimmer */
  if (afl->mutator && afl->mutator->afl_custom_trim)
    return trim_case_custom(afl, q, in_buf);

  u8  needs_write = 0, fault = 0;
  u32 trim_exec = 0;
  u32 remove_len;
  u32 len_p2;

  u8 val_bufs[2][STRINGIFY_VAL_SIZE_MAX];

  /* Although the trimmer will be less useful when variable behavior is
     detected, it will still work to some extent, so we don't check for
     this. */

  if (q->len < 5) return 0;

  afl->stage_name = afl->stage_name_buf;
  afl->bytes_trim_in += q->len;

  /* Select initial chunk len, starting with large steps. */

  len_p2 = next_pow2(q->len);

  remove_len = MAX(len_p2 / TRIM_START_STEPS, TRIM_MIN_BYTES);

  /* Continue until the number of steps gets too high or the stepover
     gets too small. */

  while (remove_len >= MAX(len_p2 / TRIM_END_STEPS, TRIM_MIN_BYTES)) {

    u32 remove_pos = remove_len;

    sprintf(afl->stage_name_buf, "trim %s/%s",
            u_stringify_int(val_bufs[0], remove_len),
            u_stringify_int(val_bufs[1], remove_len));

    afl->stage_cur = 0;
    afl->stage_max = q->len / remove_len;

    while (remove_pos < q->len) {

      u32 trim_avail = MIN(remove_len, q->len - remove_pos);
      u32 cksum;

      write_with_gap(afl, in_buf, q->len, remove_pos, trim_avail);

      fault = run_target(afl, &afl->fsrv, afl->fsrv.exec_tmout);
      ++afl->trim_execs;

      if (afl->stop_soon || fault == FAULT_ERROR) goto abort_trimming;

      /* Note that we don't keep track of crashes or hangs here; maybe TODO?
       */

      cksum = hash32(afl->fsrv.trace_bits, afl->fsrv.map_size, HASH_CONST);

      /* If the deletion had no impact on the trace, make it permanent. This
         isn't perfect for variable-path inputs, but we're just making a
         best-effort pass, so it's not a big deal if we end up with false
         negatives every now and then. */

      if (cksum == q->exec_cksum) {

        u32 move_tail = q->len - remove_pos - trim_avail;

        q->len -= trim_avail;
        len_p2 = next_pow2(q->len);

        memmove(in_buf + remove_pos, in_buf + remove_pos + trim_avail,
                move_tail);

        /* Let's save a clean trace, which will be needed by
           update_bitmap_score once we're done with the trimming stuff. */

        if (!needs_write) {

          needs_write = 1;
          memcpy(afl->clean_trace, afl->fsrv.trace_bits, afl->fsrv.map_size);

        }

      } else

        remove_pos += remove_len;

      /* Since this can be slow, update the screen every now and then. */

      if (!(trim_exec++ % afl->stats_update_freq)) show_stats(afl);
      ++afl->stage_cur;

    }

    remove_len >>= 1;

  }

  /* If we have made changes to in_buf, we also need to update the on-disk
     version of the test case. */

  if (needs_write) {

    s32 fd;

    if (afl->no_unlink) {

      fd = open(q->fname, O_WRONLY | O_CREAT | O_TRUNC, 0600);

    } else {

      unlink(q->fname);                                    /* ignore errors */
      fd = open(q->fname, O_WRONLY | O_CREAT | O_EXCL, 0600);

    }

    if (fd < 0) PFATAL("Unable to create '%s'", q->fname);

    ck_write(fd, in_buf, q->len, q->fname);
    close(fd);

    memcpy(afl->fsrv.trace_bits, afl->clean_trace, afl->fsrv.map_size);
    update_bitmap_score(afl, q);

  }

abort_trimming:

  afl->bytes_trim_out += q->len;
  return fault;

}

/* Write a modified test case, run program, process results. Handle
   error conditions, returning 1 if it's time to bail out. This is
   a helper function for fuzz_one(). */

u8 common_fuzz_stuff(afl_state_t *afl, u8 *out_buf, u32 len) {

  u8 fault;

  if (afl->post_handler) {

    u8 *post_buf = NULL;

    size_t post_len =
        afl->post_handler(afl->post_data, out_buf, len, &post_buf);
    if (!post_buf || !post_len) return 0;
    out_buf = post_buf;
    len = post_len;

  }

  write_to_testcase(afl, out_buf, len);

  fault = run_target(afl, &afl->fsrv, afl->fsrv.exec_tmout);

  if (afl->stop_soon) return 1;

  if (fault == FAULT_TMOUT) {

    if (afl->subseq_tmouts++ > TMOUT_LIMIT) {

      ++afl->cur_skipped_paths;
      return 1;

    }

  } else

    afl->subseq_tmouts = 0;

  /* Users can hit us with SIGUSR1 to request the current input
     to be abandoned. */

  if (afl->skip_requested) {

    afl->skip_requested = 0;
    ++afl->cur_skipped_paths;
    return 1;

  }

  /* This handles FAULT_ERROR for us: */

  afl->queued_discovered += save_if_interesting(afl, out_buf, len, fault);

  if (!(afl->stage_cur % afl->stats_update_freq) ||
      afl->stage_cur + 1 == afl->stage_max)
    show_stats(afl);

  return 0;

}
<|MERGE_RESOLUTION|>--- conflicted
+++ resolved
@@ -46,11 +46,7 @@
      must prevent any earlier operations from venturing into that
      territory. */
 
-<<<<<<< HEAD
-  memset(afl->fsrv.trace_bits, 0, afl->fsrv.map_size);
-=======
   memset(fsrv->trace_bits, 0, fsrv->map_size);
->>>>>>> 29ee3a1f
 
   MEM_BARRIER();
 
@@ -128,15 +124,9 @@
   tb4 = *(u32 *)fsrv->trace_bits;
 
 #ifdef WORD_SIZE_64
-<<<<<<< HEAD
-  classify_counts(afl, (u64 *)afl->fsrv.trace_bits);
-#else
-  classify_counts(afl, (u32 *)afl->fsrv.trace_bits);
-=======
   classify_counts(afl, (u64 *)fsrv->trace_bits);
 #else
   classify_counts(afl, (u32 *)fsrv->trace_bits);
->>>>>>> 29ee3a1f
 #endif                                                     /* ^WORD_SIZE_64 */
 
   fsrv->prev_timed_out = fsrv->child_timed_out;
