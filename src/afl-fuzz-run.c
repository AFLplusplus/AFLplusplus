/*
   american fuzzy lop++ - target execution related routines
   --------------------------------------------------------

   Originally written by Michal Zalewski

   Now maintained by Marc Heuse <mh@mh-sec.de>,
                        Heiko Eißfeldt <heiko.eissfeldt@hexco.de> and
                        Andrea Fioraldi <andreafioraldi@gmail.com> and
                        Dominik Maier <mail@dmnk.co>

   Copyright 2016, 2017 Google Inc. All rights reserved.
   Copyright 2019-2023 AFLplusplus Project. All rights reserved.

   Licensed under the Apache License, Version 2.0 (the "License");
   you may not use this file except in compliance with the License.
   You may obtain a copy of the License at:

     https://www.apache.org/licenses/LICENSE-2.0

   This is the real deal: the program takes an instrumented binary and
   attempts a variety of basic fuzzing tricks, paying close attention to
   how they affect the execution path.

 */

#include "afl-fuzz.h"
#include <sys/time.h>
#include <signal.h>
#include <limits.h>
#if !defined NAME_MAX
  #define NAME_MAX _XOPEN_NAME_MAX
#endif

#include "cmplog.h"

#ifdef PROFILING
u64 time_spent_working = 0;
#endif

/* Execute target application, monitoring for timeouts. Return status
   information. The called program will update afl->fsrv->trace_bits. */

fsrv_run_result_t __attribute__((hot))
fuzz_run_target(afl_state_t *afl, afl_forkserver_t *fsrv, u32 timeout) {

#ifdef PROFILING
  static u64      time_spent_start = 0;
  struct timespec spec;
  if (time_spent_start) {

    u64 current;
    clock_gettime(CLOCK_REALTIME, &spec);
    current = (spec.tv_sec * 1000000000) + spec.tv_nsec;
    time_spent_working += (current - time_spent_start);

  }

#endif

  fsrv_run_result_t res = afl_fsrv_run_target(fsrv, timeout, &afl->stop_soon);

#ifdef PROFILING
  clock_gettime(CLOCK_REALTIME, &spec);
  time_spent_start = (spec.tv_sec * 1000000000) + spec.tv_nsec;
#endif

  return res;

}

/* Write modified data to file for testing. If afl->fsrv.out_file is set, the
   old file is unlinked and a new one is created. Otherwise, afl->fsrv.out_fd is
   rewound and truncated. */

u32 __attribute__((hot))
write_to_testcase(afl_state_t *afl, void **mem, u32 len, u32 fix) {

  u8 sent = 0;

  if (unlikely(afl->custom_mutators_count)) {

    ssize_t new_size = len;
    u8     *new_mem = *mem;
    u8     *new_buf = NULL;

    LIST_FOREACH(&afl->custom_mutator_list, struct custom_mutator, {

      if (el->afl_custom_post_process) {

        new_size =
            el->afl_custom_post_process(el->data, new_mem, new_size, &new_buf);

        if (unlikely(!new_buf || new_size <= 0)) {

          new_size = 0;
          new_buf = new_mem;
          // FATAL("Custom_post_process failed (ret: %lu)", (long
          // unsigned)new_size);

        } else {

          new_mem = new_buf;

        }

      }

    });

    if (unlikely(!new_size)) {

      // perform dummy runs (fix = 1), but skip all others
      if (fix) {

        new_size = len;

      } else {

        return 0;

      }

    }

    if (unlikely(new_size < afl->min_length && !fix)) {

      new_size = afl->min_length;

    } else if (unlikely(new_size > afl->max_length)) {

      new_size = afl->max_length;

    }

<<<<<<< HEAD
    /* everything as planned. use the potentially new data. */
    afl_fsrv_write_to_testcase(&afl->fsrv, new_mem, new_size);

    if (likely(!afl->afl_env.afl_post_process_keep_original)) {

        if (new_mem != *mem) { *mem = new_mem; }
        len = new_size;
=======
    if (new_mem != *mem && new_mem != NULL && new_size > 0) {

      u8 *new_buf = afl_realloc(AFL_BUF_PARAM(out_scratch), new_size);
      if (unlikely(!new_buf)) { PFATAL("alloc"); }
      *mem = new_buf;
      memcpy(*mem, new_mem, new_size);
      afl_swap_bufs(AFL_BUF_PARAM(out), AFL_BUF_PARAM(out_scratch));

    }

    if (unlikely(afl->custom_mutators_count)) {

      LIST_FOREACH(&afl->custom_mutator_list, struct custom_mutator, {

        if (el->afl_custom_fuzz_send) {

          el->afl_custom_fuzz_send(el->data, *mem, new_size);
          sent = 1;

        }

      });

    }

    if (likely(!sent)) {

      /* everything as planned. use the potentially new data. */
      afl_fsrv_write_to_testcase(&afl->fsrv, *mem, new_size);
      len = new_size;
>>>>>>> 4e5f42ca

    }

  } else {

    if (unlikely(len < afl->min_length && !fix)) {

      len = afl->min_length;

    } else if (unlikely(len > afl->max_length)) {

      len = afl->max_length;

    }

    if (unlikely(afl->custom_mutators_count)) {

      LIST_FOREACH(&afl->custom_mutator_list, struct custom_mutator, {

        if (el->afl_custom_fuzz_send) {

          el->afl_custom_fuzz_send(el->data, *mem, len);
          sent = 1;

        }

      });

    }

    if (likely(!sent)) {

      /* boring uncustom. */
      afl_fsrv_write_to_testcase(&afl->fsrv, *mem, len);

    }

  }

#ifdef _AFL_DOCUMENT_MUTATIONS
  s32  doc_fd;
  char fn[PATH_MAX];
  snprintf(fn, PATH_MAX, "%s/mutations/%09u:%s", afl->out_dir,
           afl->document_counter++,
           describe_op(afl, 0, NAME_MAX - strlen("000000000:")));

  if ((doc_fd = open(fn, O_WRONLY | O_CREAT | O_TRUNC, DEFAULT_PERMISSION)) >=
      0) {

    if (write(doc_fd, *mem, len) != len)
      PFATAL("write to mutation file failed: %s", fn);
    close(doc_fd);

  }

#endif

  return len;

}

/* The same, but with an adjustable gap. Used for trimming. */

static void write_with_gap(afl_state_t *afl, u8 *mem, u32 len, u32 skip_at,
                           u32 skip_len) {

  s32 fd = afl->fsrv.out_fd;
  u32 tail_len = len - skip_at - skip_len;

  /*
  This memory is used to carry out the post_processing(if present) after copying
  the testcase by removing the gaps. This can break though
  */
  u8 *mem_trimmed = afl_realloc(AFL_BUF_PARAM(out_scratch), len - skip_len + 1);
  if (unlikely(!mem_trimmed)) { PFATAL("alloc"); }

  ssize_t new_size = len - skip_len;
  u8     *new_mem = mem;

  bool post_process_skipped = true;

  if (unlikely(afl->custom_mutators_count)) {

    u8 *new_buf = NULL;
    new_mem = mem_trimmed;

    LIST_FOREACH(&afl->custom_mutator_list, struct custom_mutator, {

      if (el->afl_custom_post_process) {

        // We copy into the mem_trimmed only if we actually have custom mutators
        // *with* post_processing installed

        if (post_process_skipped) {

          if (skip_at) { memcpy(mem_trimmed, (u8 *)mem, skip_at); }

          if (tail_len) {

            memcpy(mem_trimmed + skip_at, (u8 *)mem + skip_at + skip_len,
                   tail_len);

          }

          post_process_skipped = false;

        }

        new_size =
            el->afl_custom_post_process(el->data, new_mem, new_size, &new_buf);

        if (unlikely(!new_buf && new_size <= 0)) {

          new_size = 0;
          new_buf = new_mem;
          // FATAL("Custom_post_process failed (ret: %lu)", (long
          // unsigned)new_size);

        } else {

          new_mem = new_buf;

        }

      }

    });

  }

  if (likely(afl->fsrv.use_shmem_fuzz)) {

    if (!post_process_skipped) {

      // If we did post_processing, copy directly from the new_mem buffer

      memcpy(afl->fsrv.shmem_fuzz, new_mem, new_size);

    } else {

      memcpy(afl->fsrv.shmem_fuzz, mem, skip_at);

      memcpy(afl->fsrv.shmem_fuzz + skip_at, mem + skip_at + skip_len,
             tail_len);

    }

    *afl->fsrv.shmem_fuzz_len = new_size;

#ifdef _DEBUG
    if (afl->debug) {

      fprintf(
          stderr, "FS crc: %16llx len: %u\n",
          hash64(afl->fsrv.shmem_fuzz, *afl->fsrv.shmem_fuzz_len, HASH_CONST),
          *afl->fsrv.shmem_fuzz_len);
      fprintf(stderr, "SHM :");
      for (u32 i = 0; i < *afl->fsrv.shmem_fuzz_len; i++)
        fprintf(stderr, "%02x", afl->fsrv.shmem_fuzz[i]);
      fprintf(stderr, "\nORIG:");
      for (u32 i = 0; i < *afl->fsrv.shmem_fuzz_len; i++)
        fprintf(stderr, "%02x", (u8)((u8 *)mem)[i]);
      fprintf(stderr, "\n");

    }

#endif

    return;

  } else if (unlikely(!afl->fsrv.use_stdin)) {

    if (unlikely(afl->no_unlink)) {

      fd = open(afl->fsrv.out_file, O_WRONLY | O_CREAT | O_TRUNC,
                DEFAULT_PERMISSION);

    } else {

      unlink(afl->fsrv.out_file);                         /* Ignore errors. */
      fd = open(afl->fsrv.out_file, O_WRONLY | O_CREAT | O_EXCL,
                DEFAULT_PERMISSION);

    }

    if (fd < 0) { PFATAL("Unable to create '%s'", afl->fsrv.out_file); }

  } else {

    lseek(fd, 0, SEEK_SET);

  }

  if (!post_process_skipped) {

    ck_write(fd, new_mem, new_size, afl->fsrv.out_file);

  } else {

    ck_write(fd, mem, skip_at, afl->fsrv.out_file);

    ck_write(fd, mem + skip_at + skip_len, tail_len, afl->fsrv.out_file);

  }

  if (afl->fsrv.use_stdin) {

    if (ftruncate(fd, new_size)) { PFATAL("ftruncate() failed"); }
    lseek(fd, 0, SEEK_SET);

  } else {

    close(fd);

  }

}

/* Calibrate a new test case. This is done when processing the input directory
   to warn about flaky or otherwise problematic test cases early on; and when
   new paths are discovered to detect variable behavior and so on. */

u8 calibrate_case(afl_state_t *afl, struct queue_entry *q, u8 *use_mem,
                  u32 handicap, u8 from_queue) {

  u8 fault = 0, new_bits = 0, var_detected = 0, hnb = 0,
     first_run = (q->exec_cksum == 0);
  u64 start_us, stop_us, diff_us;
  s32 old_sc = afl->stage_cur, old_sm = afl->stage_max;
  u32 use_tmout = afl->fsrv.exec_tmout;
  u8 *old_sn = afl->stage_name;

  if (unlikely(afl->shm.cmplog_mode)) { q->exec_cksum = 0; }

  /* Be a bit more generous about timeouts when resuming sessions, or when
     trying to calibrate already-added finds. This helps avoid trouble due
     to intermittent latency. */

  if (!from_queue || afl->resuming_fuzz) {

    use_tmout = MAX(afl->fsrv.exec_tmout + CAL_TMOUT_ADD,
                    afl->fsrv.exec_tmout * CAL_TMOUT_PERC / 100);

  }

  ++q->cal_failed;

  afl->stage_name = "calibration";
  afl->stage_max = afl->afl_env.afl_cal_fast ? CAL_CYCLES_FAST : CAL_CYCLES;

  /* Make sure the forkserver is up before we do anything, and let's not
     count its spin-up time toward binary calibration. */

  if (!afl->fsrv.fsrv_pid) {

    if (afl->fsrv.cmplog_binary &&
        afl->fsrv.init_child_func != cmplog_exec_child) {

      FATAL("BUG in afl-fuzz detected. Cmplog mode not set correctly.");

    }

    afl_fsrv_start(&afl->fsrv, afl->argv, &afl->stop_soon,
                   afl->afl_env.afl_debug_child);

    if (afl->fsrv.support_shmem_fuzz && !afl->fsrv.use_shmem_fuzz) {

      afl_shm_deinit(afl->shm_fuzz);
      ck_free(afl->shm_fuzz);
      afl->shm_fuzz = NULL;
      afl->fsrv.support_shmem_fuzz = 0;
      afl->fsrv.shmem_fuzz = NULL;

    }

  }

  /* we need a dummy run if this is LTO + cmplog */
  if (unlikely(afl->shm.cmplog_mode)) {

    (void)write_to_testcase(afl, (void **)&use_mem, q->len, 1);

    fault = fuzz_run_target(afl, &afl->fsrv, use_tmout);

    /* afl->stop_soon is set by the handler for Ctrl+C. When it's pressed,
       we want to bail out quickly. */

    if (afl->stop_soon || fault != afl->crash_mode) { goto abort_calibration; }

    if (!afl->non_instrumented_mode && !afl->stage_cur &&
        !count_bytes(afl, afl->fsrv.trace_bits)) {

      fault = FSRV_RUN_NOINST;
      goto abort_calibration;

    }

#ifdef INTROSPECTION
    if (unlikely(!q->bitsmap_size)) q->bitsmap_size = afl->bitsmap_size;
#endif

  }

  if (q->exec_cksum) {

    memcpy(afl->first_trace, afl->fsrv.trace_bits, afl->fsrv.map_size);
    hnb = has_new_bits(afl, afl->virgin_bits);
    if (hnb > new_bits) { new_bits = hnb; }

  }

  start_us = get_cur_time_us();

  for (afl->stage_cur = 0; afl->stage_cur < afl->stage_max; ++afl->stage_cur) {

    if (unlikely(afl->debug)) {

      DEBUGF("calibration stage %d/%d\n", afl->stage_cur + 1, afl->stage_max);

    }

    u64 cksum;

    (void)write_to_testcase(afl, (void **)&use_mem, q->len, 1);

    fault = fuzz_run_target(afl, &afl->fsrv, use_tmout);

    /* afl->stop_soon is set by the handler for Ctrl+C. When it's pressed,
       we want to bail out quickly. */

    if (afl->stop_soon || fault != afl->crash_mode) { goto abort_calibration; }

    if (!afl->non_instrumented_mode && !afl->stage_cur &&
        !count_bytes(afl, afl->fsrv.trace_bits)) {

      fault = FSRV_RUN_NOINST;
      goto abort_calibration;

    }

#ifdef INTROSPECTION
    if (unlikely(!q->bitsmap_size)) q->bitsmap_size = afl->bitsmap_size;
#endif

    classify_counts(&afl->fsrv);
    cksum = hash64(afl->fsrv.trace_bits, afl->fsrv.map_size, HASH_CONST);
    if (q->exec_cksum != cksum) {

      hnb = has_new_bits(afl, afl->virgin_bits);
      if (hnb > new_bits) { new_bits = hnb; }

      if (q->exec_cksum) {

        u32 i;

        for (i = 0; i < afl->fsrv.map_size; ++i) {

          if (unlikely(!afl->var_bytes[i]) &&
              unlikely(afl->first_trace[i] != afl->fsrv.trace_bits[i])) {

            afl->var_bytes[i] = 1;
            // ignore the variable edge by setting it to fully discovered
            afl->virgin_bits[i] = 0;

          }

        }

        if (unlikely(!var_detected && !afl->afl_env.afl_no_warn_instability)) {

          // note: from_queue seems to only be set during initialization
          if (afl->afl_env.afl_no_ui || from_queue) {

            WARNF("instability detected during calibration");

          } else if (afl->debug) {

            DEBUGF("instability detected during calibration\n");

          }

        }

        var_detected = 1;
        afl->stage_max =
            afl->afl_env.afl_cal_fast ? CAL_CYCLES : CAL_CYCLES_LONG;

      } else {

        q->exec_cksum = cksum;
        memcpy(afl->first_trace, afl->fsrv.trace_bits, afl->fsrv.map_size);

      }

    }

  }

  if (unlikely(afl->fixed_seed)) {

    diff_us = (u64)(afl->fsrv.exec_tmout - 1) * (u64)afl->stage_max;

  } else {

    stop_us = get_cur_time_us();
    diff_us = stop_us - start_us;
    if (unlikely(!diff_us)) { ++diff_us; }

  }

  afl->total_cal_us += diff_us;
  afl->total_cal_cycles += afl->stage_max;

  /* OK, let's collect some stats about the performance of this test case.
     This is used for fuzzing air time calculations in calculate_score(). */

  if (unlikely(!afl->stage_max)) {

    // Pretty sure this cannot happen, yet scan-build complains.
    FATAL("BUG: stage_max should not be 0 here! Please report this condition.");

  }

  q->exec_us = diff_us / afl->stage_max;
  q->bitmap_size = count_bytes(afl, afl->fsrv.trace_bits);
  q->handicap = handicap;
  q->cal_failed = 0;

  afl->total_bitmap_size += q->bitmap_size;
  ++afl->total_bitmap_entries;

  update_bitmap_score(afl, q);

  /* If this case didn't result in new output from the instrumentation, tell
     parent. This is a non-critical problem, but something to warn the user
     about. */

  if (!afl->non_instrumented_mode && first_run && !fault && !new_bits) {

    fault = FSRV_RUN_NOBITS;

  }

abort_calibration:

  if (new_bits == 2 && !q->has_new_cov) {

    q->has_new_cov = 1;
    ++afl->queued_with_cov;

  }

  /* Mark variable paths. */

  if (var_detected) {

    afl->var_byte_count = count_bytes(afl, afl->var_bytes);

    if (!q->var_behavior) {

      mark_as_variable(afl, q);
      ++afl->queued_variable;

    }

  }

  afl->stage_name = old_sn;
  afl->stage_cur = old_sc;
  afl->stage_max = old_sm;

  if (!first_run) { show_stats(afl); }

  return fault;

}

/* Grab interesting test cases from other fuzzers. */

void sync_fuzzers(afl_state_t *afl) {

  DIR           *sd;
  struct dirent *sd_ent;
  u32            sync_cnt = 0, synced = 0, entries = 0;
  u8             path[PATH_MAX + 1 + NAME_MAX];

  sd = opendir(afl->sync_dir);
  if (!sd) { PFATAL("Unable to open '%s'", afl->sync_dir); }

  afl->stage_max = afl->stage_cur = 0;
  afl->cur_depth = 0;

  /* Look at the entries created for every other fuzzer in the sync directory.
   */

  while ((sd_ent = readdir(sd))) {

    u8  qd_synced_path[PATH_MAX], qd_path[PATH_MAX];
    u32 min_accept = 0, next_min_accept = 0;

    s32 id_fd;

    /* Skip dot files and our own output directory. */

    if (sd_ent->d_name[0] == '.' || !strcmp(afl->sync_id, sd_ent->d_name)) {

      continue;

    }

    entries++;

    // secondary nodes only syncs from main, the main node syncs from everyone
    if (likely(afl->is_secondary_node)) {

      sprintf(qd_path, "%s/%s/is_main_node", afl->sync_dir, sd_ent->d_name);
      int res = access(qd_path, F_OK);
      if (unlikely(afl->is_main_node)) {  // an elected temporary main node

        if (likely(res == 0)) {  // there is another main node? downgrade.

          afl->is_main_node = 0;
          sprintf(qd_path, "%s/is_main_node", afl->out_dir);
          unlink(qd_path);

        }

      } else {

        if (likely(res != 0)) { continue; }

      }

    }

    synced++;

    /* document the attempt to sync to this instance */

    sprintf(qd_synced_path, "%s/.synced/%s.last", afl->out_dir, sd_ent->d_name);
    id_fd =
        open(qd_synced_path, O_RDWR | O_CREAT | O_TRUNC, DEFAULT_PERMISSION);
    if (id_fd >= 0) close(id_fd);

    /* Skip anything that doesn't have a queue/ subdirectory. */

    sprintf(qd_path, "%s/%s/queue", afl->sync_dir, sd_ent->d_name);

    struct dirent **namelist = NULL;
    int             m = 0, n, o;

    n = scandir(qd_path, &namelist, NULL, alphasort);

    if (n < 1) {

      if (namelist) free(namelist);
      continue;

    }

    /* Retrieve the ID of the last seen test case. */

    sprintf(qd_synced_path, "%s/.synced/%s", afl->out_dir, sd_ent->d_name);

    id_fd = open(qd_synced_path, O_RDWR | O_CREAT, DEFAULT_PERMISSION);

    if (id_fd < 0) { PFATAL("Unable to create '%s'", qd_synced_path); }

    if (read(id_fd, &min_accept, sizeof(u32)) == sizeof(u32)) {

      next_min_accept = min_accept;
      lseek(id_fd, 0, SEEK_SET);

    }

    /* Show stats */

    snprintf(afl->stage_name_buf, STAGE_BUF_SIZE, "sync %u", ++sync_cnt);

    afl->stage_name = afl->stage_name_buf;
    afl->stage_cur = 0;
    afl->stage_max = 0;

    /* For every file queued by this fuzzer, parse ID and see if we have
       looked at it before; exec a test case if not. */

    u8 entry[12];
    sprintf(entry, "id:%06u", next_min_accept);

    while (m < n) {

      if (strncmp(namelist[m]->d_name, entry, 9)) {

        m++;

      } else {

        break;

      }

    }

    if (m >= n) { goto close_sync; }  // nothing new

    for (o = m; o < n; o++) {

      s32         fd;
      struct stat st;

      snprintf(path, sizeof(path), "%s/%s", qd_path, namelist[o]->d_name);
      afl->syncing_case = next_min_accept;
      next_min_accept++;

      /* Allow this to fail in case the other fuzzer is resuming or so... */

      fd = open(path, O_RDONLY);

      if (fd < 0) { continue; }

      if (fstat(fd, &st)) { WARNF("fstat() failed"); }

      /* Ignore zero-sized or oversized files. */

      if (st.st_size && st.st_size <= MAX_FILE) {

        u8  fault;
        u8 *mem = mmap(0, st.st_size, PROT_READ, MAP_PRIVATE, fd, 0);

        if (mem == MAP_FAILED) { PFATAL("Unable to mmap '%s'", path); }

        /* See what happens. We rely on save_if_interesting() to catch major
           errors and save the test case. */

        (void)write_to_testcase(afl, (void **)&mem, st.st_size, 1);

        fault = fuzz_run_target(afl, &afl->fsrv, afl->fsrv.exec_tmout);

        if (afl->stop_soon) { goto close_sync; }

        afl->syncing_party = sd_ent->d_name;
        afl->queued_imported +=
            save_if_interesting(afl, mem, st.st_size, fault);
        afl->syncing_party = 0;

        munmap(mem, st.st_size);

      }

      close(fd);

    }

    ck_write(id_fd, &next_min_accept, sizeof(u32), qd_synced_path);

  close_sync:
    close(id_fd);
    if (n > 0)
      for (m = 0; m < n; m++)
        free(namelist[m]);
    free(namelist);

  }

  closedir(sd);

  // If we are a secondary and no main was found to sync then become the main
  if (unlikely(synced == 0) && likely(entries) &&
      likely(afl->is_secondary_node)) {

    // there is a small race condition here that another secondary runs at the
    // same time. If so, the first temporary main node running again will demote
    // themselves so this is not an issue

    //    u8 path2[PATH_MAX];
    afl->is_main_node = 1;
    sprintf(path, "%s/is_main_node", afl->out_dir);
    int fd = open(path, O_CREAT | O_RDWR, 0644);
    if (fd >= 0) { close(fd); }

  }

  if (afl->foreign_sync_cnt) read_foreign_testcases(afl, 0);

  afl->last_sync_time = get_cur_time();
  afl->last_sync_cycle = afl->queue_cycle;

}

/* Trim all new test cases to save cycles when doing deterministic checks. The
   trimmer uses power-of-two increments somewhere between 1/16 and 1/1024 of
   file size, to keep the stage short and sweet. */

u8 trim_case(afl_state_t *afl, struct queue_entry *q, u8 *in_buf) {

  u32 orig_len = q->len;

  /* Custom mutator trimmer */
  if (afl->custom_mutators_count) {

    u8   trimmed_case = 0;
    bool custom_trimmed = false;

    LIST_FOREACH(&afl->custom_mutator_list, struct custom_mutator, {

      if (el->afl_custom_trim) {

        trimmed_case = trim_case_custom(afl, q, in_buf, el);
        custom_trimmed = true;

      }

    });

    if (orig_len != q->len || custom_trimmed) {

      queue_testcase_retake(afl, q, orig_len);

    }

    if (custom_trimmed) return trimmed_case;

  }

  u8  needs_write = 0, fault = 0;
  u32 trim_exec = 0;
  u32 remove_len;
  u32 len_p2;

  u8 val_bufs[2][STRINGIFY_VAL_SIZE_MAX];

  /* Although the trimmer will be less useful when variable behavior is
     detected, it will still work to some extent, so we don't check for
     this. */

  if (q->len < 5) { return 0; }

  afl->stage_name = afl->stage_name_buf;
  afl->bytes_trim_in += q->len;

  /* Select initial chunk len, starting with large steps. */

  len_p2 = next_pow2(q->len);

  remove_len = MAX(len_p2 / TRIM_START_STEPS, (u32)TRIM_MIN_BYTES);

  /* Continue until the number of steps gets too high or the stepover
     gets too small. */

  while (remove_len >= MAX(len_p2 / TRIM_END_STEPS, (u32)TRIM_MIN_BYTES)) {

    u32 remove_pos = remove_len;

    sprintf(afl->stage_name_buf, "trim %s/%s",
            u_stringify_int(val_bufs[0], remove_len),
            u_stringify_int(val_bufs[1], remove_len));

    afl->stage_cur = 0;
    afl->stage_max = q->len / remove_len;

    while (remove_pos < q->len) {

      u32 trim_avail = MIN(remove_len, q->len - remove_pos);
      u64 cksum;

      write_with_gap(afl, in_buf, q->len, remove_pos, trim_avail);

      fault = fuzz_run_target(afl, &afl->fsrv, afl->fsrv.exec_tmout);

      if (afl->stop_soon || fault == FSRV_RUN_ERROR) { goto abort_trimming; }

      /* Note that we don't keep track of crashes or hangs here; maybe TODO?
       */

      ++afl->trim_execs;
      classify_counts(&afl->fsrv);
      cksum = hash64(afl->fsrv.trace_bits, afl->fsrv.map_size, HASH_CONST);

      /* If the deletion had no impact on the trace, make it permanent. This
         isn't perfect for variable-path inputs, but we're just making a
         best-effort pass, so it's not a big deal if we end up with false
         negatives every now and then. */

      if (cksum == q->exec_cksum) {

        u32 move_tail = q->len - remove_pos - trim_avail;

        q->len -= trim_avail;
        len_p2 = next_pow2(q->len);

        memmove(in_buf + remove_pos, in_buf + remove_pos + trim_avail,
                move_tail);

        /* Let's save a clean trace, which will be needed by
           update_bitmap_score once we're done with the trimming stuff. */

        if (!needs_write) {

          needs_write = 1;
          memcpy(afl->clean_trace, afl->fsrv.trace_bits, afl->fsrv.map_size);

        }

      } else {

        remove_pos += remove_len;

      }

      /* Since this can be slow, update the screen every now and then. */

      if (!(trim_exec++ % afl->stats_update_freq)) { show_stats(afl); }
      ++afl->stage_cur;

    }

    remove_len >>= 1;

  }

  /* If we have made changes to in_buf, we also need to update the on-disk
     version of the test case. */

  if (needs_write) {

    s32 fd;

    if (unlikely(afl->no_unlink)) {

      fd = open(q->fname, O_WRONLY | O_CREAT | O_TRUNC, DEFAULT_PERMISSION);

      if (fd < 0) { PFATAL("Unable to create '%s'", q->fname); }

      u32 written = 0;
      while (written < q->len) {

        ssize_t result = write(fd, in_buf, q->len - written);
        if (result > 0) written += result;

      }

    } else {

      unlink(q->fname);                                    /* ignore errors */
      fd = open(q->fname, O_WRONLY | O_CREAT | O_EXCL, DEFAULT_PERMISSION);

      if (fd < 0) { PFATAL("Unable to create '%s'", q->fname); }

      ck_write(fd, in_buf, q->len, q->fname);

    }

    close(fd);

    queue_testcase_retake_mem(afl, q, in_buf, q->len, orig_len);

    memcpy(afl->fsrv.trace_bits, afl->clean_trace, afl->fsrv.map_size);
    update_bitmap_score(afl, q);

  }

abort_trimming:

  afl->bytes_trim_out += q->len;
  return fault;

}

/* Write a modified test case, run program, process results. Handle
   error conditions, returning 1 if it's time to bail out. This is
   a helper function for fuzz_one(). */

u8 __attribute__((hot))
common_fuzz_stuff(afl_state_t *afl, u8 *out_buf, u32 len) {

  u8 fault;

  if (unlikely(len = write_to_testcase(afl, (void **)&out_buf, len, 0)) == 0) {

    return 0;

  }

  fault = fuzz_run_target(afl, &afl->fsrv, afl->fsrv.exec_tmout);

  if (afl->stop_soon) { return 1; }

  if (fault == FSRV_RUN_TMOUT) {

    if (afl->subseq_tmouts++ > TMOUT_LIMIT) {

      ++afl->cur_skipped_items;
      return 1;

    }

  } else {

    afl->subseq_tmouts = 0;

  }

  /* Users can hit us with SIGUSR1 to request the current input
     to be abandoned. */

  if (afl->skip_requested) {

    afl->skip_requested = 0;
    ++afl->cur_skipped_items;
    return 1;

  }

  /* This handles FAULT_ERROR for us: */

  afl->queued_discovered += save_if_interesting(afl, out_buf, len, fault);

  if (!(afl->stage_cur % afl->stats_update_freq) ||
      afl->stage_cur + 1 == afl->stage_max) {

    show_stats(afl);

  }

  return 0;

}
<|MERGE_RESOLUTION|>--- conflicted
+++ resolved
@@ -133,22 +133,14 @@
 
     }
 
-<<<<<<< HEAD
-    /* everything as planned. use the potentially new data. */
-    afl_fsrv_write_to_testcase(&afl->fsrv, new_mem, new_size);
-
-    if (likely(!afl->afl_env.afl_post_process_keep_original)) {
-
-        if (new_mem != *mem) { *mem = new_mem; }
-        len = new_size;
-=======
-    if (new_mem != *mem && new_mem != NULL && new_size > 0) {
-
-      u8 *new_buf = afl_realloc(AFL_BUF_PARAM(out_scratch), new_size);
-      if (unlikely(!new_buf)) { PFATAL("alloc"); }
-      *mem = new_buf;
-      memcpy(*mem, new_mem, new_size);
-      afl_swap_bufs(AFL_BUF_PARAM(out), AFL_BUF_PARAM(out_scratch));
+    if (new_mem != *mem && new_mem != NULL && new_size > 0
+        && !afl->afl_env.afl_post_process_keep_original) {
+
+        u8 *new_buf = afl_realloc(AFL_BUF_PARAM(out_scratch), new_size);
+        if (unlikely(!new_buf)) { PFATAL("alloc"); }
+        *mem = new_buf;
+        memcpy(*mem, new_mem, new_size);
+        afl_swap_bufs(AFL_BUF_PARAM(out), AFL_BUF_PARAM(out_scratch));
 
     }
 
@@ -170,9 +162,17 @@
     if (likely(!sent)) {
 
       /* everything as planned. use the potentially new data. */
-      afl_fsrv_write_to_testcase(&afl->fsrv, *mem, new_size);
+
+      if (likely(!afl->afl_env.afl_post_process_keep_original)) {
+
+        afl_fsrv_write_to_testcase(&afl->fsrv, *mem, new_size);
+
+      } else {
+
+        afl_fsrv_write_to_testcase(&afl->fsrv, new_mem, new_size);
+
+      }
       len = new_size;
->>>>>>> 4e5f42ca
 
     }
 
