--- conflicted
+++ resolved
@@ -158,13 +158,9 @@
 
   if (!access(BIN_PATH "/afl-qemu-trace", X_OK)) {
 
-<<<<<<< HEAD
-    ck_free(cp);
+    if (cp) ck_free(cp);
     *target_path_p = new_argv[0] = ck_strdup(BIN_PATH "/afl-qemu-trace");
-=======
-    if (cp != NULL) ck_free(cp);
-    target_path = new_argv[0] = ck_strdup(BIN_PATH "/afl-qemu-trace");
->>>>>>> dcf7d85c
+
     return new_argv;
 
   }
