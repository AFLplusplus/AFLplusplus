/*
   american fuzzy lop++ - custom mutators related routines
   -------------------------------------------------------

   Originally written by Shengtuo Hu

   Now maintained by  Marc Heuse <mh@mh-sec.de>,
                        Heiko Eißfeldt <heiko.eissfeldt@hexco.de> and
                        Andrea Fioraldi <andreafioraldi@gmail.com>
                        Dominik Maier <mail@dmnk.co>

   Copyright 2016, 2017 Google Inc. All rights reserved.
   Copyright 2019-2020 AFLplusplus Project. All rights reserved.

   Licensed under the Apache License, Version 2.0 (the "License");
   you may not use this file except in compliance with the License.
   You may obtain a copy of the License at:

     http://www.apache.org/licenses/LICENSE-2.0

   This is the real deal: the program takes an instrumented binary and
   attempts a variety of basic fuzzing tricks, paying close attention to
   how they affect the execution path.

 */

#include "afl-fuzz.h"

void load_custom_mutator(afl_state_t *, const char *);
#ifdef USE_PYTHON
void load_custom_mutator_py(afl_state_t *, char *);
#endif

void setup_custom_mutator(afl_state_t *afl) {

  /* Try mutator library first */
  u8 *fn = getenv("AFL_CUSTOM_MUTATOR_LIBRARY");

  if (fn) {

    if (afl->limit_time_sig)
      FATAL(
          "MOpt and custom mutator are mutually exclusive. We accept pull "
          "requests that integrates MOpt with the optional mutators "
          "(custom/radamsa/redquenn/...).");

    load_custom_mutator(afl, fn);

    return;

  }

  /* Try Python module */
#ifdef USE_PYTHON
  u8 *module_name = getenv("AFL_PYTHON_MODULE");

  if (module_name) {

    if (afl->limit_time_sig)
      FATAL(
          "MOpt and Python mutator are mutually exclusive. We accept pull "
          "requests that integrates MOpt with the optional mutators "
          "(custom/radamsa/redqueen/...).");

    load_custom_mutator_py(afl, module_name);

  }

#else
  if (getenv("AFL_PYTHON_MODULE"))
    FATAL("Your AFL binary was built without Python support");
#endif

}

void destroy_custom_mutator(afl_state_t *afl) {

  if (afl->mutator) {

    afl->mutator->afl_custom_deinit(afl->mutator->data);

    if (afl->mutator->dh) dlclose(afl->mutator->dh);

    if (afl->mutator->pre_save_buf) {

      ck_free(afl->mutator->pre_save_buf);
      afl->mutator->pre_save_buf = NULL;
      afl->mutator->pre_save_size = 0;

    }

    ck_free(afl->mutator);
    afl->mutator = NULL;

  }

}

void load_custom_mutator(afl_state_t *afl, const char *fn) {

  void *dh;
  afl->mutator = ck_alloc(sizeof(struct custom_mutator));
  afl->mutator->pre_save_buf = NULL;
  afl->mutator->pre_save_size = 0;

  afl->mutator->name = fn;
  ACTF("Loading custom mutator library from '%s'...", fn);

  dh = dlopen(fn, RTLD_NOW);
  if (!dh) FATAL("%s", dlerror());
  afl->mutator->dh = dh;

  /* Mutator */
  /* "afl_custom_init", required */
  afl->mutator->afl_custom_init = dlsym(dh, "afl_custom_init");
  if (!afl->mutator->afl_custom_init)
    FATAL("Symbol 'afl_custom_init' not found.");

  /* "afl_custom_deinit", required */
  afl->mutator->afl_custom_deinit = dlsym(dh, "afl_custom_deinit");
  if (!afl->mutator->afl_custom_deinit)
    FATAL("Symbol 'afl_custom_deinit' not found.");

  /* "afl_custom_fuzz" or "afl_custom_mutator", required */
  afl->mutator->afl_custom_fuzz = dlsym(dh, "afl_custom_fuzz");
  if (!afl->mutator->afl_custom_fuzz) {

    /* Try "afl_custom_mutator" for backward compatibility */
    WARNF("Symbol 'afl_custom_fuzz' not found. Try 'afl_custom_mutator'.");

    afl->mutator->afl_custom_fuzz = dlsym(dh, "afl_custom_mutator");
    if (!afl->mutator->afl_custom_fuzz)
      FATAL("Symbol 'afl_custom_mutator' not found.");

  }

  /* "afl_custom_pre_save", optional */
  afl->mutator->afl_custom_pre_save = dlsym(dh, "afl_custom_pre_save");
  if (!afl->mutator->afl_custom_pre_save)
    WARNF("Symbol 'afl_custom_pre_save' not found.");

  u8 notrim = 0;
  /* "afl_custom_init_trim", optional */
  afl->mutator->afl_custom_init_trim = dlsym(dh, "afl_custom_init_trim");
  if (!afl->mutator->afl_custom_init_trim)
    WARNF("Symbol 'afl_custom_init_trim' not found.");

  /* "afl_custom_trim", optional */
  afl->mutator->afl_custom_trim = dlsym(dh, "afl_custom_trim");
  if (!afl->mutator->afl_custom_trim)
    WARNF("Symbol 'afl_custom_trim' not found.");

  /* "afl_custom_post_trim", optional */
  afl->mutator->afl_custom_post_trim = dlsym(dh, "afl_custom_post_trim");
  if (!afl->mutator->afl_custom_post_trim)
    WARNF("Symbol 'afl_custom_post_trim' not found.");

  if (notrim) {

    afl->mutator->afl_custom_init_trim = NULL;
    afl->mutator->afl_custom_trim = NULL;
    afl->mutator->afl_custom_post_trim = NULL;
    WARNF(
        "Custom mutator does not implement all three trim APIs, standard "
        "trimming will be used.");

  }

  /* "afl_custom_havoc_mutation", optional */
  afl->mutator->afl_custom_havoc_mutation =
      dlsym(dh, "afl_custom_havoc_mutation");
  if (!afl->mutator->afl_custom_havoc_mutation)
    WARNF("Symbol 'afl_custom_havoc_mutation' not found.");

  /* "afl_custom_havoc_mutation", optional */
  afl->mutator->afl_custom_havoc_mutation_probability =
      dlsym(dh, "afl_custom_havoc_mutation_probability");
  if (!afl->mutator->afl_custom_havoc_mutation_probability)
    WARNF("Symbol 'afl_custom_havoc_mutation_probability' not found.");

  /* "afl_custom_queue_get", optional */
  afl->mutator->afl_custom_queue_get = dlsym(dh, "afl_custom_queue_get");
  if (!afl->mutator->afl_custom_queue_get)
    WARNF("Symbol 'afl_custom_queue_get' not found.");

  /* "afl_custom_queue_new_entry", optional */
  afl->mutator->afl_custom_queue_new_entry =
      dlsym(dh, "afl_custom_queue_new_entry");
  if (!afl->mutator->afl_custom_queue_new_entry)
    WARNF("Symbol 'afl_custom_queue_new_entry' not found");

  OKF("Custom mutator '%s' installed successfully.", fn);

  /* Initialize the custom mutator */
  if (afl->mutator->afl_custom_init)
<<<<<<< HEAD
    afl->mutator->data = afl->mutator->afl_custom_init(
      afl, rand_below(afl, 0xFFFFFFFF));
=======
    afl->mutator->data =
        afl->mutator->afl_custom_init(afl, rand_below(afl, 0xFFFFFFFF));
>>>>>>> 8992c44c

}

u8 trim_case_custom(afl_state_t *afl, struct queue_entry *q, u8 *in_buf) {

  u8  needs_write = 0, fault = 0;
  u32 trim_exec = 0;
  u32 orig_len = q->len;

  u8 val_buf[STRINGIFY_VAL_SIZE_MAX];

  afl->stage_name = afl->stage_name_buf;
  afl->bytes_trim_in += q->len;

  /* Initialize trimming in the custom mutator */
  afl->stage_cur = 0;
  afl->stage_max =
      afl->mutator->afl_custom_init_trim(afl->mutator->data, in_buf, q->len);

  if (afl->not_on_tty && afl->debug)
    SAYF("[Custom Trimming] START: Max %d iterations, %u bytes", afl->stage_max,
         q->len);

  while (afl->stage_cur < afl->stage_max) {

    u8 *retbuf = NULL;

    sprintf(afl->stage_name_buf, "ptrim %s",
            u_stringify_int(val_buf, trim_exec));

    u32 cksum;

    size_t retlen = afl->mutator->afl_custom_trim(afl->mutator->data, &retbuf);

    if (unlikely(retlen < 0 || !retbuf))
      FATAL("custom_trim failed (ret %zd)", retlen);
    else if (unlikely(retlen > orig_len))
      FATAL(
          "Trimmed data returned by custom mutator is larger than original "
          "data");

    write_to_testcase(afl, retbuf, retlen);

    fault = run_target(afl, afl->fsrv.exec_tmout);
    ++afl->trim_execs;

    if (afl->stop_soon || fault == FAULT_ERROR) { goto abort_trimming; }

    cksum = hash32(afl->fsrv.trace_bits, MAP_SIZE, HASH_CONST);

    if (cksum == q->exec_cksum) {

      q->len = retlen;
      memcpy(in_buf, retbuf, retlen);

      /* Let's save a clean trace, which will be needed by
         update_bitmap_score once we're done with the trimming stuff. */

      if (!needs_write) {

        needs_write = 1;
        memcpy(afl->clean_trace_custom, afl->fsrv.trace_bits, MAP_SIZE);

      }

      /* Tell the custom mutator that the trimming was successful */
      afl->stage_cur =
          afl->mutator->afl_custom_post_trim(afl->mutator->data, 1);

      if (afl->not_on_tty && afl->debug)
        SAYF("[Custom Trimming] SUCCESS: %d/%d iterations (now at %u bytes)",
             afl->stage_cur, afl->stage_max, q->len);

    } else {

      /* Tell the custom mutator that the trimming was unsuccessful */
      afl->stage_cur =
          afl->mutator->afl_custom_post_trim(afl->mutator->data, 0);
      if (afl->not_on_tty && afl->debug)
        SAYF("[Custom Trimming] FAILURE: %d/%d iterations", afl->stage_cur,
             afl->stage_max);

    }

    /* Since this can be slow, update the screen every now and then. */

    if (!(trim_exec++ % afl->stats_update_freq)) show_stats(afl);

  }

  if (afl->not_on_tty && afl->debug)
    SAYF("[Custom Trimming] DONE: %u bytes -> %u bytes", orig_len, q->len);

  /* If we have made changes to in_buf, we also need to update the on-disk
     version of the test case. */

  if (needs_write) {

    s32 fd;

    unlink(q->fname);                                      /* ignore errors */

    fd = open(q->fname, O_WRONLY | O_CREAT | O_EXCL, 0600);

    if (fd < 0) PFATAL("Unable to create '%s'", q->fname);

    ck_write(fd, in_buf, q->len, q->fname);
    close(fd);

    memcpy(afl->fsrv.trace_bits, afl->clean_trace_custom, MAP_SIZE);
    update_bitmap_score(afl, q);

  }

abort_trimming:

  afl->bytes_trim_out += q->len;
  return fault;

}
<|MERGE_RESOLUTION|>--- conflicted
+++ resolved
@@ -193,13 +193,8 @@
 
   /* Initialize the custom mutator */
   if (afl->mutator->afl_custom_init)
-<<<<<<< HEAD
-    afl->mutator->data = afl->mutator->afl_custom_init(
-      afl, rand_below(afl, 0xFFFFFFFF));
-=======
     afl->mutator->data =
         afl->mutator->afl_custom_init(afl, rand_below(afl, 0xFFFFFFFF));
->>>>>>> 8992c44c
 
 }
 
