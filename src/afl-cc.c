--- conflicted
+++ resolved
@@ -1018,12 +1018,8 @@
     switch (bit_mode) {
 
       case 0:
-<<<<<<< HEAD
         if (!shared_linking && !partial_linking)
-=======
-        if (!shared_linking) {
-
->>>>>>> 803bfabd
+
           cc_params[cc_par_cnt++] =
               alloc_printf("%s/afl-compiler-rt.o", obj_path);
           if (unusual_mode)
