--- conflicted
+++ resolved
@@ -90,12 +90,7 @@
     have_coverage,                     /* have coverage?                    */
     no_classify,                       /* do not classify counts            */
     debug,                             /* debug mode                        */
-<<<<<<< HEAD
     print_filenames;                   /* print the current filename        */
-=======
-    print_filenames,                   /* print the current filename        */
-    wait_for_gdb;
->>>>>>> c55f7af6
 
 static volatile u8 stop_soon,          /* Ctrl-C pressed?                   */
     child_crashed;                     /* Child crashed?                    */
@@ -430,7 +425,6 @@
 
   }
 
-<<<<<<< HEAD
   if (st.st_size > MAX_FILE) {
 
     WARNF("Input file '%s' is too large, only reading %u bytes.", in_file,
@@ -443,8 +437,6 @@
 
   }
 
-=======
->>>>>>> c55f7af6
   in_data = ck_alloc_nozero(in_len);
 
   ck_read(fd, in_data, in_len, in_file);
@@ -838,7 +830,6 @@
       "  -o file    - file to write the trace data to\n\n"
 
       "Execution control settings:\n"
-<<<<<<< HEAD
       "  -t msec       - timeout for each run (none)\n"
       "  -m megs       - memory limit for child process (%u MB)\n"
       "  -O            - use binary-only instrumentation (FRIDA mode)\n"
@@ -846,15 +837,6 @@
       "  -U            - use Unicorn-based instrumentation (Unicorn mode)\n"
       "  -W            - use qemu-based instrumentation with Wine (Wine mode)\n"
       "                  (Not necessary, here for consistency with other afl-* "
-=======
-      "  -t msec    - timeout for each run (none)\n"
-      "  -m megs    - memory limit for child process (%u MB)\n"
-      "  -O         - use binary-only instrumentation (FRIDA mode)\n"
-      "  -Q         - use binary-only instrumentation (QEMU mode)\n"
-      "  -U         - use Unicorn-based instrumentation (Unicorn mode)\n"
-      "  -W         - use qemu-based instrumentation with Wine (Wine mode)\n"
-      "               (Not necessary, here for consistency with other afl-* "
->>>>>>> c55f7af6
       "tools)\n\n"
       "Other settings:\n"
       "  -i dir     - process all files below this directory, must be combined "
@@ -891,12 +873,7 @@
       "AFL_PRELOAD: LD_PRELOAD / DYLD_INSERT_LIBRARIES settings for target\n"
       "AFL_PRINT_FILENAMES: If set, the filename currently processed will be "
       "printed to stdout\n"
-<<<<<<< HEAD
       "AFL_QUIET: do not print extra informational output\n",
-=======
-      "AFL_QUIET: do not print extra informational output\n"
-      "AFL_NO_FORKSRV: run target via execve instead of using the forkserver\n",
->>>>>>> c55f7af6
       argv0, MEM_LIMIT, doc_path);
 
   exit(1);
@@ -1281,7 +1258,6 @@
 
   if (in_dir) {
 
-<<<<<<< HEAD
     DIR *           dir_in, *dir_out = NULL;
     struct dirent **file_list;
 
@@ -1291,9 +1267,6 @@
 #if !defined(DT_REG)
     struct stat statbuf;
 #endif
-=======
-    DIR *dir_in, *dir_out = NULL;
->>>>>>> c55f7af6
 
     if (getenv("AFL_DEBUG_GDB")) wait_for_gdb = true;
 
@@ -1394,7 +1367,6 @@
     if (fsrv->support_shmem_fuzz && !fsrv->use_shmem_fuzz)
       shm_fuzz = deinit_shmem(fsrv, shm_fuzz);
 
-<<<<<<< HEAD
     int file_count = scandir(in_dir, &file_list, NULL, alphasort);
     if (file_count < 0) {
 
@@ -1409,9 +1381,6 @@
       if (dir_ent->d_name[0] == '.') {
 
         continue;  // skip anything that starts with '.'
-=======
-    if (execute_testcases(in_dir) == 0) {
->>>>>>> c55f7af6
 
       FATAL("could not read input testcases from %s", in_dir);
 
